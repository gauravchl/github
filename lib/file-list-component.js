--- conflicted
+++ resolved
@@ -15,14 +15,8 @@
 export default class FileListComponent {
   fileListViewModel: FileListViewModel;
   fileList: FileList;
-<<<<<<< HEAD
   element: HTMLElement;
-=======
-  listener: DOMListener;
-  element: EtchElement<FileListComponent>;
-  subscriptions: CompositeDisposable;
   commitBoxViewModel: CommitBoxViewModel;
->>>>>>> 1333f40d
 
   constructor ({fileListViewModel}: {fileListViewModel: FileListViewModel}) {
     this.fileList = fileListViewModel.getFileList()
