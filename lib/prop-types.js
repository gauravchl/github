import PropTypes from 'prop-types';

export const DOMNodePropType = (props, propName, componentName) => {
  if (props[propName] instanceof HTMLElement) {
    return null;
  } else {
    return new Error(
      `Invalid prop '${propName}' supplied to '${componentName}'. Value is not DOM element.`,
    );
  }
};

export const WorkdirContextPoolPropType = PropTypes.shape({
  getContext: PropTypes.func.isRequired,
});

<<<<<<< HEAD
=======
export const GithubLoginModelPropType = PropTypes.shape({
  getToken: PropTypes.func.isRequired,
  setToken: PropTypes.func.isRequired,
  removeToken: PropTypes.func.isRequired,
  getScopes: PropTypes.func.isRequired,
  onDidUpdate: PropTypes.func.isRequired,
});

>>>>>>> 397e4314
export const RemotePropType = PropTypes.shape({
  getName: PropTypes.func.isRequired,
  getUrl: PropTypes.func.isRequired,
  isGithubRepo: PropTypes.func.isRequired,
  getOwner: PropTypes.func.isRequired,
  getRepo: PropTypes.func.isRequired,
});

export const BranchPropType = PropTypes.shape({
  getName: PropTypes.func.isRequired,
  isDetached: PropTypes.func.isRequired,
  isPresent: PropTypes.func.isRequired,
});

export const SearchPropType = PropTypes.shape({
  getName: PropTypes.func.isRequired,
  createQuery: PropTypes.func.isRequired,
});

export const RemoteSetPropType = PropTypes.shape({
  withName: PropTypes.func.isRequired,
  isEmpty: PropTypes.func.isRequired,
  size: PropTypes.func.isRequired,
  [Symbol.iterator]: PropTypes.func.isRequired,
});

export const BranchSetPropType = PropTypes.shape({
  getNames: PropTypes.func.isRequired,
  getPullTargets: PropTypes.func.isRequired,
  getPushSources: PropTypes.func.isRequired,
});

export const CommitPropType = PropTypes.shape({
  getSha: PropTypes.func.isRequired,
  getMessageSubject: PropTypes.func.isRequired,
  isUnbornRef: PropTypes.func.isRequired,
  isPresent: PropTypes.func.isRequired,
});

export const AuthorPropType = PropTypes.shape({
  getEmail: PropTypes.func.isRequired,
  getFullName: PropTypes.func.isRequired,
});

export const RelayConnectionPropType = nodePropType => PropTypes.shape({
  edges: PropTypes.arrayOf(
    PropTypes.shape({
      cursor: PropTypes.string,
      node: nodePropType,
    }),
  ),
  pageInfo: PropTypes.shape({
    endCursor: PropTypes.string,
    hasNextPage: PropTypes.bool,
    hasPreviousPage: PropTypes.bool,
    startCursor: PropTypes.string,
  }),
  totalCount: PropTypes.number,
});

export const RefHolderPropType = PropTypes.shape({
  isEmpty: PropTypes.func.isRequired,
  get: PropTypes.func.isRequired,
  setter: PropTypes.func.isRequired,
  observe: PropTypes.func.isRequired,
});

export const EnableableOperationPropType = PropTypes.shape({
  isEnabled: PropTypes.func.isRequired,
  run: PropTypes.func.isRequired,
  getMessage: PropTypes.func.isRequired,
  why: PropTypes.func.isRequired,
});

export const OperationStateObserverPropType = PropTypes.shape({
  onDidComplete: PropTypes.func.isRequired,
  dispose: PropTypes.func.isRequired,
});

export const IssueishPropType = PropTypes.shape({
  getNumber: PropTypes.func.isRequired,
  getTitle: PropTypes.func.isRequired,
  getGitHubURL: PropTypes.func.isRequired,
  getAuthorLogin: PropTypes.func.isRequired,
  getAuthorAvatarURL: PropTypes.func.isRequired,
  getCreatedAt: PropTypes.func.isRequired,
  getHeadRefName: PropTypes.func.isRequired,
  getHeadRepositoryID: PropTypes.func.isRequired,
  getStatusCounts: PropTypes.func.isRequired,
});

export const FilePatchItemPropType = PropTypes.shape({
  filePath: PropTypes.string.isRequired,
  status: PropTypes.string.isRequired,
});

const statusNames = [
  'added',
  'deleted',
  'modified',
  'typechange',
  'equivalent',
];

export const MergeConflictItemPropType = PropTypes.shape({
  filePath: PropTypes.string.isRequired,
  status: PropTypes.shape({
    file: PropTypes.oneOf(statusNames).isRequired,
    ours: PropTypes.oneOf(statusNames).isRequired,
    theirs: PropTypes.oneOf(statusNames).isRequired,
  }).isRequired,
});

export const UserStorePropType = PropTypes.shape({
  getUsers: PropTypes.func.isRequired,
  onDidUpdate: PropTypes.func.isRequired,
});<|MERGE_RESOLUTION|>--- conflicted
+++ resolved
@@ -14,8 +14,6 @@
   getContext: PropTypes.func.isRequired,
 });
 
-<<<<<<< HEAD
-=======
 export const GithubLoginModelPropType = PropTypes.shape({
   getToken: PropTypes.func.isRequired,
   setToken: PropTypes.func.isRequired,
@@ -24,7 +22,6 @@
   onDidUpdate: PropTypes.func.isRequired,
 });
 
->>>>>>> 397e4314
 export const RemotePropType = PropTypes.shape({
   getName: PropTypes.func.isRequired,
   getUrl: PropTypes.func.isRequired,
