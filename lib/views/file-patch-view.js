/** @babel */
/** @jsx etch.dom */
/* eslint react/no-unknown-property: "off" */

import {CompositeDisposable, Disposable} from 'atom';
import etch from 'etch';

import HunkView from './hunk-view';
import FilePatchSelection from './file-patch-selection';

export default class FilePatchView {
  constructor(props) {
    this.props = props;
    this.selection = new FilePatchSelection(this.props.hunks);

    this.mouseSelectionInProgress = false;
    this.mousedownOnLine = this.mousedownOnLine.bind(this);
    this.mousemoveOnLine = this.mousemoveOnLine.bind(this);
    this.mouseup = this.mouseup.bind(this);
    window.addEventListener('mouseup', this.mouseup);
    this.disposables = new CompositeDisposable();
    this.disposables.add(new Disposable(() => window.removeEventListener('mouseup', this.mouseup)));

    etch.initialize(this);
    this.disposables.add(atom.commands.add(this.element, {
      'git:toggle-patch-selection-mode': this.togglePatchSelectionMode.bind(this),
      'core:confirm': () => this.didConfirm(),
      'core:move-up': () => this.selectPrevious(),
      'core:move-down': () => this.selectNext(),
      'core:move-to-top': () => this.selectFirst(),
      'core:move-to-bottom': () => this.selectLast(),
      'core:select-up': () => this.selectToPrevious(),
      'core:select-down': () => this.selectToNext(),
      'core:select-to-top': () => this.selectToFirst(),
      'core:select-to-bottom': () => this.selectToLast(),
      'core:select-all': () => this.selectAll(),
    }));
  }

  update(props) {
    this.props = props;
    this.selection.updateHunks(this.props.hunks);
    return etch.update(this);
  }

  destroy() {
    this.disposables.dispose();
    return etch.destroy(this);
  }

  render() {
    const selectedHunks = this.selection.getSelectedHunks();
    const selectedLines = this.selection.getSelectedLines();
    const headHunk = this.selection.getHeadHunk();
    const headLine = this.selection.getHeadLine();
    const hunkSelectionMode = this.selection.getMode() === 'hunk';
    const stageButtonLabelPrefix = this.props.stagingStatus === 'unstaged' ? 'Stage' : 'Unstage';
    return (
      <div className="git-FilePatchView" tabIndex="-1"
        onmouseup={this.mouseup}>
        {this.props.hunks.map(hunk => {
          const isSelected = selectedHunks.has(hunk);
          const stageButtonLabel =
            stageButtonLabelPrefix +
              ((hunkSelectionMode || !isSelected) ? ' Hunk' : ' Selection');

          return (
            <HunkView
              key={hunk.getHeader()}
              hunk={hunk}
              isSelected={selectedHunks.has(hunk)}
              hunkSelectionMode={hunkSelectionMode}
              stageButtonLabel={stageButtonLabel}
              selectedLines={selectedLines}
              headLine={headLine}
              headHunk={headHunk}
              mousedownOnHeader={() => this.mousedownOnHeader(hunk)}
              mousedownOnLine={this.mousedownOnLine}
              mousemoveOnLine={this.mousemoveOnLine}
              didClickStageButton={() => this.didClickStageButtonForHunk(hunk)}
              registerView={this.props.registerHunkView}
            />
          );
        })}
      </div>
    );
  }

  mousedownOnHeader(hunk) {
    this.selection.selectHunk(hunk);
    this.mouseSelectionInProgress = true;
    return etch.update(this);
  }

  mousedownOnLine(event, hunk, line) {
    if (event.ctrlKey || event.metaKey) {
      this.selection.addOrSubtractLineSelection(line);
    } else if (event.shiftKey) {
      if (this.selection.getMode() === 'hunk') {
        this.selection.selectHunk(hunk, true);
      } else {
        this.selection.selectLine(line, true);
      }
    } else {
      if (event.detail === 1) {
        this.selection.selectLine(line, false);
      } else {
        this.selection.selectHunk(hunk, false);
      }
    }
    this.mouseSelectionInProgress = true;
    return etch.update(this);
  }

  mousemoveOnLine(event, hunk, line) {
    if (this.mouseSelectionInProgress) {
      if (this.selection.getMode() === 'hunk') {
        this.selection.selectHunk(hunk, true);
      } else {
        this.selection.selectLine(line, true);
      }
      return etch.update(this);
    } else {
      return null;
    }
  }

  mouseup() {
    this.mouseSelectionInProgress = false;
    this.selection.coalesce();
  }

  togglePatchSelectionMode() {
    this.selection.toggleMode();
    return etch.update(this);
  }

  selectNext() {
    this.selection.selectNext();
    return etch.update(this);
  }

  selectToNext() {
    this.selection.selectNext(true);
    this.selection.coalesce();
    return etch.update(this);
  }

  selectPrevious() {
    this.selection.selectPrevious();
    return etch.update(this);
  }

  selectToPrevious() {
    this.selection.selectPrevious(true);
    this.selection.coalesce();
    return etch.update(this);
  }

  selectFirst() {
    this.selection.selectFirst();
    return etch.update(this);
  }

  selectToFirst() {
    this.selection.selectFirst(true);
    return etch.update(this);
  }

  selectLast() {
    this.selection.selectLast();
    return etch.update(this);
  }

  selectToLast() {
    this.selection.selectLast(true);
    return etch.update(this);
  }

  selectAll() {
    this.selection.selectAll();
    return etch.update(this);
  }

  getNextHunkUpdatePromise() {
    return this.selection.getNextUpdatePromise();
  }

  didClickStageButtonForHunk(hunk) {
    if (this.selection.getMode() === 'line' && this.selection.getSelectedHunks().has(hunk)) {
      return this.props.attemptLineStateOperation(this.selection.getSelectedLines());
    } else {
      return this.props.stageOrUnstageHunk(hunk);
    }
  }

<<<<<<< HEAD
  didConfirm() {
    return this.props.attemptLineStateOperation(this.selection.getSelectedLines());
=======
  stageHunk(hunk) {
    this.selection.selectHunk(hunk);
    if (this.props.stagingStatus === 'unstaged') {
      return this.props.stageHunk(hunk);
    } else if (this.props.stagingStatus === 'staged') {
      return this.props.unstageHunk(hunk);
    } else {
      throw new Error(`Unknown stagingStatus: ${this.props.stagingStatus}`);
    }
>>>>>>> 30b99c15
  }

  focus() {
    this.element.focus();
  }
}<|MERGE_RESOLUTION|>--- conflicted
+++ resolved
@@ -190,24 +190,13 @@
     if (this.selection.getMode() === 'line' && this.selection.getSelectedHunks().has(hunk)) {
       return this.props.attemptLineStateOperation(this.selection.getSelectedLines());
     } else {
+      this.selection.selectHunk(hunk);
       return this.props.stageOrUnstageHunk(hunk);
     }
   }
 
-<<<<<<< HEAD
   didConfirm() {
     return this.props.attemptLineStateOperation(this.selection.getSelectedLines());
-=======
-  stageHunk(hunk) {
-    this.selection.selectHunk(hunk);
-    if (this.props.stagingStatus === 'unstaged') {
-      return this.props.stageHunk(hunk);
-    } else if (this.props.stagingStatus === 'staged') {
-      return this.props.unstageHunk(hunk);
-    } else {
-      throw new Error(`Unknown stagingStatus: ${this.props.stagingStatus}`);
-    }
->>>>>>> 30b99c15
   }
 
   focus() {
