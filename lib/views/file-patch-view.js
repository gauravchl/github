--- conflicted
+++ resolved
@@ -436,39 +436,13 @@
     }
   }
 
-<<<<<<< HEAD
   pad(num) {
     const maxDigits = this.state.presentedFilePatch.getMaxLineNumberWidth();
     if (num === undefined || num === -1) {
       return NBSP_CHARACTER.repeat(maxDigits);
-=======
-  didConfirm() {
-    const hunk = [...this.state.selection.getSelectedHunks()][0];
-    if (!hunk) {
-      return;
-    }
-
-    this.didClickStageButtonForHunk(hunk);
-  }
-
-  didMoveRight() {
-    if (this.props.didSurfaceFile) {
-      this.props.didSurfaceFile();
-    }
-  }
-
-  focus() {
-    this.refElement.get().focus();
-  }
-
-  openFile() {
-    let lineNumber = 0;
-    const firstSelectedLine = Array.from(this.state.selection.getSelectedLines())[0];
-    if (firstSelectedLine && firstSelectedLine.newLineNumber > -1) {
-      lineNumber = firstSelectedLine.newLineNumber;
->>>>>>> 7652f5f0
     } else {
       return NBSP_CHARACTER.repeat(maxDigits - num.toString().length) + num.toString();
     }
   }
+
 }