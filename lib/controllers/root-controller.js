import fs from 'fs';
import path from 'path';

import {File} from 'atom';
import {CompositeDisposable, Disposable} from 'event-kit';

import React from 'react';
import PropTypes from 'prop-types';
import {autobind} from 'core-decorators';

import EtchWrapper from '../views/etch-wrapper';
import StatusBar from '../views/status-bar';
import Panel from '../views/panel';
import PaneItem from '../views/pane-item';
import DockItem from '../views/dock-item';
import Resizer from '../views/resizer';
import Tabs from '../views/tabs';
import CloneDialog from '../views/clone-dialog';
import InitDialog from '../views/init-dialog';
import CredentialDialog from '../views/credential-dialog';
import Commands, {Command} from '../views/commands';
import GithubTabController from './github-tab-controller';
import FilePatchController from './file-patch-controller';
import GitTabController from './git-tab-controller';
import StatusBarTileController from './status-bar-tile-controller';
import RepositoryConflictController from './repository-conflict-controller';
import ModelObserver from '../models/model-observer';
import ModelStateRegistry from '../models/model-state-registry';
import Conflict from '../models/conflicts/conflict';
import Switchboard from '../switchboard';
import {copyFile, deleteFileOrFolder} from '../helpers';
import {GitError} from '../git-shell-out-strategy';

const nullFilePatchState = {
  filePath: null,
  filePatch: null,
  stagingStatus: 'unstaged',
  partiallyStaged: false,
};

export default class RootController extends React.Component {
  static propTypes = {
    workspace: PropTypes.object.isRequired,
    commandRegistry: PropTypes.object.isRequired,
    notificationManager: PropTypes.object.isRequired,
    tooltips: PropTypes.object.isRequired,
    config: PropTypes.object.isRequired,
    confirm: PropTypes.func.isRequired,
    activeWorkingDirectory: PropTypes.string,
    createRepositoryForProjectPath: PropTypes.func,
    cloneRepositoryForProjectPath: PropTypes.func,
    repository: PropTypes.object.isRequired,
    resolutionProgress: PropTypes.object.isRequired,
    statusBar: PropTypes.object,
    switchboard: PropTypes.instanceOf(Switchboard),
    savedState: PropTypes.object,
    useLegacyPanels: PropTypes.bool,
    firstRun: React.PropTypes.bool,
  }

  static defaultProps = {
    switchboard: new Switchboard(),
    savedState: {},
    useLegacyPanels: false,
    firstRun: true,
  }

  serialize() {
    return {
      gitTabActive: this.state.gitTabActive,
      githubPanelActive: this.state.githubPanelActive,
      panelSize: this.state.panelSize,
      activeTab: this.state.activeTab,
    };
  }

  constructor(props, context) {
    super(props, context);
    this.state = {
      ...nullFilePatchState,
      amending: false,
<<<<<<< HEAD
      gitPanelActive: props.firstRun || props.savedState.gitPanelActive,
      githubPanelActive: props.firstRun || props.savedState.githubPanelActive,
=======
      gitTabActive: !!props.savedState.gitTabActive,
      githubPanelActive: !!props.savedState.githubPanelActive,
>>>>>>> f620f2c2
      panelSize: props.savedState.panelSize || 400,
      activeTab: props.savedState.activeTab || 0,
      cloneDialogActive: false,
      cloneDialogInProgress: false,
      initDialogActive: false,
      credentialDialogQuery: null,
    };

    this.repositoryStateRegistry = new ModelStateRegistry(RootController, {
      save: () => {
        return {amending: this.state.amending};
      },
      restore: (state = {}) => {
        this.setState({amending: !!state.amending});
      },
    });

    this.subscriptions = new CompositeDisposable();
    this.subscriptions.add(
      props.commandRegistry.add('atom-workspace', {
        'github:toggle-git-tab': this.toggleGitTab,
        'github:toggle-git-tab-focus': this.toggleGitTabFocus,
        'github:toggle-github-panel': this.toggleGithubPanel,
        'github:clone': this.openCloneDialog,
      }),
    );

    this.repositoryObserver = new ModelObserver({
      didUpdate: () => this.onRepoRefresh(),
    });
    this.repositoryObserver.setActiveModel(props.repository);
    this.subscriptions.add(
      new Disposable(() => this.repositoryObserver.destroy()),
    );
  }

  componentWillMount() {
    this.repositoryStateRegistry.setModel(this.props.repository);
  }

  componentWillReceiveProps(newProps) {
    this.repositoryObserver.setActiveModel(newProps.repository);
    this.repositoryStateRegistry.setModel(newProps.repository);
  }

  render() {
    return (
      <div>
        <Commands registry={this.props.commandRegistry} target="atom-workspace">
          <Command command="github:show-waterfall-diagnostics" callback={this.showWaterfallDiagnostics} />
        </Commands>
        {this.renderStatusBarTile()}
        {this.renderPanels()}
        {(this.state.filePath && this.state.filePatch) ? this.renderFilePatchController() : null}
        {this.renderInitDialog()}
        {this.renderCloneDialog()}
        {this.renderCredentialDialog()}
        {this.renderRepositoryConflictController()}
      </div>
    );
  }

  renderStatusBarTile() {
    return (
      <StatusBar statusBar={this.props.statusBar} onConsumeStatusBar={sb => this.onConsumeStatusBar(sb)}>
        <StatusBarTileController
          workspace={this.props.workspace}
          repository={this.props.repository}
          commandRegistry={this.props.commandRegistry}
          notificationManager={this.props.notificationManager}
          tooltips={this.props.tooltips}
          toggleGitTab={this.toggleGitTab}
        />
      </StatusBar>
    );
  }

  renderPanels() {
    if (!this.props.useLegacyPanels) {
      const gitTab = this.state.gitTabActive && (
        <DockItem
          workspace={this.props.workspace}
          getItem={({subtree}) => subtree.getWrappedComponent()}
<<<<<<< HEAD
          onDidCloseItem={() => this.setState({gitPanelActive: false})}
          stubItemSelector="git-tab-controller"
          activate={this.props.firstRun}>
=======
          onDidCloseItem={() => this.setState({gitTabActive: false})}
          stubItemSelector="git-tab-controller">
>>>>>>> f620f2c2
          <EtchWrapper
            ref={c => { this.gitTabController = c; }}
            className="github-PanelEtchWrapper"
            reattachDomNode={false}>
            <GitTabController
              workspace={this.props.workspace}
              commandRegistry={this.props.commandRegistry}
              notificationManager={this.props.notificationManager}
              repository={this.props.repository}
              initializeRepo={this.initializeRepo}
              resolutionProgress={this.props.resolutionProgress}
              isAmending={this.state.amending}
              didSelectFilePath={this.showFilePatchForPath}
              didDiveIntoFilePath={this.diveIntoFilePatchForPath}
              didSelectMergeConflictFile={this.showMergeConflictFileForPath}
              didDiveIntoMergeConflictPath={this.diveIntoMergeConflictFileForPath}
              didChangeAmending={this.didChangeAmending}
              focusFilePatchView={this.focusFilePatchView}
              ensureGitTab={this.ensureGitTab}
              openFiles={this.openFiles}
              discardWorkDirChangesForPaths={this.discardWorkDirChangesForPaths}
              undoLastDiscard={this.undoLastDiscard}
              refreshResolutionProgress={this.refreshResolutionProgress}
            />
          </EtchWrapper>
        </DockItem>
      );

      const githubPanel = this.state.githubPanelActive && (
        <DockItem
          workspace={this.props.workspace}
          onDidCloseItem={() => this.setState({githubPanelActive: false})}
          stubItemSelector="github-tab-controller">
          <GithubTabController repository={this.props.repository} />
        </DockItem>
      );

      return <div>{gitTab}{githubPanel}</div>;
    }

    return (
      <Panel
        workspace={this.props.workspace}
        location="right"
        onDidClosePanel={() => this.setState({gitTabActive: false})}
        visible={!!this.state.gitTabActive}>
        <Resizer
          size={this.state.panelSize}
          onChange={this.handlePanelResize}
          className="github-PanelResizer">
          <Tabs activeIndex={this.state.activeTab} onChange={this.handleChangeTab} className="sidebar-tabs">
            <Tabs.Panel title="Git">
              <EtchWrapper
                ref={c => { this.gitTabController = c; }}
                className="github-PanelEtchWrapper"
                reattachDomNode={false}>
                <GitTabController
                  workspace={this.props.workspace}
                  commandRegistry={this.props.commandRegistry}
                  notificationManager={this.props.notificationManager}
                  repository={this.props.repository}
                  initializeRepo={this.initializeRepo}
                  resolutionProgress={this.props.resolutionProgress}
                  isAmending={this.state.amending}
                  didSelectFilePath={this.showFilePatchForPath}
                  didDiveIntoFilePath={this.diveIntoFilePatchForPath}
                  didSelectMergeConflictFile={this.showMergeConflictFileForPath}
                  didDiveIntoMergeConflictPath={this.diveIntoMergeConflictFileForPath}
                  didChangeAmending={this.didChangeAmending}
                  focusFilePatchView={this.focusFilePatchView}
                  ensureGitTab={this.ensureGitTab}
                  openFiles={this.openFiles}
                  discardWorkDirChangesForPaths={this.discardWorkDirChangesForPaths}
                  undoLastDiscard={this.undoLastDiscard}
                  refreshResolutionProgress={this.refreshResolutionProgress}
                />
              </EtchWrapper>
            </Tabs.Panel>
            <Tabs.Panel title="GitHub (alpha)">
              <GithubTabController repository={this.props.repository} />
            </Tabs.Panel>
          </Tabs>
        </Resizer>
      </Panel>
    );
  }

  renderFilePatchController() {
    return (
      <div>
        <Commands registry={this.props.commandRegistry} target="atom-workspace">
          <Command command="github:focus-diff-view" callback={this.focusFilePatchView} />
        </Commands>
        <PaneItem
          workspace={this.props.workspace}
          ref={c => { this.filePatchControllerPane = c; }}
          onDidCloseItem={() => { this.setState({...nullFilePatchState}); }}>
          <FilePatchController
            activeWorkingDirectory={this.props.activeWorkingDirectory}
            repository={this.props.repository}
            commandRegistry={this.props.commandRegistry}
            filePatch={this.state.filePatch}
            stagingStatus={this.state.stagingStatus}
            isAmending={this.state.amending}
            isPartiallyStaged={this.state.partiallyStaged}
            onRepoRefresh={this.onRepoRefresh}
            didSurfaceFile={this.surfaceFromFileAtPath}
            didDiveIntoFilePath={this.diveIntoFilePatchForPath}
            quietlySelectItem={this.quietlySelectItem}
            openFiles={this.openFiles}
            discardLines={this.discardLines}
            undoLastDiscard={this.undoLastDiscard}
            switchboard={this.props.switchboard}
          />
        </PaneItem>
      </div>
    );
  }

  renderInitDialog() {
    if (!this.state.initDialogActive) {
      return null;
    }

    return (
      <Panel workspace={this.props.workspace} location="modal">
        <InitDialog
          config={this.props.config}
          commandRegistry={this.props.commandRegistry}
          didAccept={this.acceptInit}
          didCancel={this.cancelInit}
        />
      </Panel>
    );
  }

  renderCloneDialog() {
    if (!this.state.cloneDialogActive) {
      return null;
    }

    return (
      <Panel workspace={this.props.workspace} location="modal">
        <CloneDialog
          config={this.props.config}
          commandRegistry={this.props.commandRegistry}
          didAccept={this.acceptClone}
          didCancel={this.cancelClone}
          inProgress={this.state.cloneDialogInProgress}
        />
      </Panel>
    );
  }

  renderCredentialDialog() {
    if (this.state.credentialDialogQuery === null) {
      return null;
    }

    return (
      <Panel workspace={this.props.workspace} location="modal">
        <CredentialDialog commandRegistry={this.props.commandRegistry} {...this.state.credentialDialogQuery} />
      </Panel>
    );
  }

  renderRepositoryConflictController() {
    if (!this.props.repository) {
      return null;
    }

    return (
      <RepositoryConflictController
        workspace={this.props.workspace}
        repository={this.props.repository}
        resolutionProgress={this.props.resolutionProgress}
        refreshResolutionProgress={this.refreshResolutionProgress}
        commandRegistry={this.props.commandRegistry}
      />
    );
  }

  componentWillUnmount() {
    this.repositoryStateRegistry.save();
    this.subscriptions.dispose();
  }

  onConsumeStatusBar(statusBar) {
    if (statusBar.disableGitInfoTile) {
      statusBar.disableGitInfoTile();
    }
  }

  @autobind
  async initializeRepo() {
    if (this.props.activeWorkingDirectory) {
      await this.acceptInit(this.props.activeWorkingDirectory);
      return;
    }

    this.setState({initDialogActive: true});
  }

  @autobind
  showWaterfallDiagnostics() {
    this.props.workspace.open('atom-github://debug/timings');
  }

  @autobind
  async acceptClone(remoteUrl, projectPath) {
    this.setState({cloneDialogInProgress: true});
    try {
      await this.props.cloneRepositoryForProjectPath(remoteUrl, projectPath);
    } catch (e) {
      this.props.notificationManager.addError(
        `Unable to clone ${remoteUrl}`,
        {detail: e.stdErr, dismissable: true},
      );
    } finally {
      this.setState({cloneDialogInProgress: false, cloneDialogActive: false});
    }
  }

  @autobind
  cancelClone() {
    this.setState({cloneDialogActive: false});
  }

  @autobind
  async acceptInit(projectPath) {
    try {
      await this.props.createRepositoryForProjectPath(projectPath);
    } catch (e) {
      this.props.notificationManager.addError(
        `Unable to initialize git repository in ${projectPath}`,
        {detail: e.stdErr, dismissable: true},
      );
    } finally {
      this.setState({initDialogActive: false});
    }
  }

  @autobind
  cancelInit() {
    this.setState({initDialogActive: false});
  }

  @autobind
  async showFilePatchForPath(filePath, stagingStatus, {activate, amending} = {}) {
    if (!filePath) { return null; }
    const repository = this.props.repository;
    if (!repository) { return null; }

    const staged = stagingStatus === 'staged';
    const filePatch = await repository.getFilePatchForPath(filePath, {staged, amending: staged && amending});
    const partiallyStaged = await repository.isPartiallyStaged(filePath);
    return new Promise(resolve => {
      if (filePatch) {
        this.setState({filePath, filePatch, stagingStatus, partiallyStaged}, () => {
          // TODO: can be better done w/ a prop?
          if (activate && this.filePatchControllerPane) {
            this.filePatchControllerPane.activate();
          }
          this.props.switchboard.didFinishRender('RootController.showFilePatchForPath');
          resolve();
        });
      } else {
        this.setState({...nullFilePatchState}, () => {
          this.props.switchboard.didFinishRender('RootController.showFilePatchForPath');
          resolve();
        });
      }
    });
  }

  @autobind
  async diveIntoFilePatchForPath(filePath, stagingStatus, {amending} = {}) {
    await this.showFilePatchForPath(filePath, stagingStatus, {activate: true, amending});
    this.focusFilePatchView();
  }

  @autobind
  surfaceFromFileAtPath(filePath, stagingStatus) {
    if (this.gitTabController) {
      this.gitTabController.getWrappedComponent().focusAndSelectStagingItem(filePath, stagingStatus);
    }
  }

  @autobind
  onRepoRefresh() {
    return this.showFilePatchForPath(this.state.filePath, this.state.stagingStatus, {amending: this.state.amending});
  }

  @autobind
  async showMergeConflictFileForPath(relativeFilePath, {focus} = {}) {
    const absolutePath = path.join(this.props.repository.getWorkingDirectoryPath(), relativeFilePath);
    if (await new File(absolutePath).exists()) {
      return this.props.workspace.open(absolutePath, {activatePane: Boolean(focus), pending: true});
    } else {
      this.props.notificationManager.addInfo('File has been deleted.');
      return null;
    }
  }

  @autobind
  diveIntoMergeConflictFileForPath(relativeFilePath) {
    return this.showMergeConflictFileForPath(relativeFilePath, {focus: true});
  }

  @autobind
  didChangeAmending(isAmending) {
    this.setState({amending: isAmending});
    return this.showFilePatchForPath(this.state.filePath, this.state.stagingStatus, {amending: isAmending});
  }

  @autobind
  toggleGitTab() {
    this.setState(state => ({gitTabActive: !state.gitTabActive}));
  }

  @autobind
  toggleGithubPanel() {
    this.setState(state => ({githubPanelActive: !state.githubPanelActive}));
  }

  @autobind
  toggleGitTabFocus() {
    if (!this.state.gitTabActive) {
      this.setState({gitTabActive: true}, () => this.toggleGitTabFocus());
      return;
    }

    if (this.gitTabHasFocus()) {
      this.props.workspace.getActivePane().activate();
    } else {
      this.focusGitTab();
    }
  }

  @autobind
  openCloneDialog() {
    this.setState({cloneDialogActive: true});
  }

  @autobind
  focusGitTab() {
    this.gitTabController.getWrappedComponent().focus();
  }

  gitTabHasFocus() {
    return this.gitTabController.getWrappedComponent().isFocused();
  }

  // Ensure that the Git panel is visible. Returns a Promise that resolves to `true` if the panel was initially
  // hidden or `false` if it was already shown.
  @autobind
  ensureGitTab() {
    if (!this.state.gitTabActive) {
      return new Promise((resolve, reject) => {
        this.setState({gitTabActive: true}, () => resolve(true));
      });
    }

    return Promise.resolve(false);
  }

  @autobind
  handlePanelResize(size) {
    this.setState({
      panelSize: Math.max(size, 300),
    });
  }

  @autobind
  handleChangeTab(activeTab) {
    this.setState({activeTab});
  }

  @autobind
  quietlySelectItem(filePath, stagingStatus) {
    if (this.gitTabController) {
      return this.gitTabController.getWrappedComponent().quietlySelectItem(filePath, stagingStatus);
    } else {
      return null;
    }
  }

  @autobind
  focusFilePatchView() {
    const item = this.filePatchControllerPane.getPaneItem();
    const viewElement = item.getElement().querySelector('[tabindex]');
    viewElement.focus();
  }

  @autobind
  openFiles(filePaths) {
    return Promise.all(filePaths.map(filePath => {
      const absolutePath = path.join(this.props.repository.getWorkingDirectoryPath(), filePath);
      return this.props.workspace.open(absolutePath, {pending: filePaths.length === 1});
    }));
  }

  @autobind
  getUnsavedFiles(filePaths) {
    const isModifiedByPath = new Map();
    this.props.workspace.getTextEditors().forEach(editor => {
      isModifiedByPath.set(editor.getPath(), editor.isModified());
    });
    return filePaths.filter(filePath => {
      const absFilePath = path.join(this.props.repository.getWorkingDirectoryPath(), filePath);
      return isModifiedByPath.get(absFilePath);
    });
  }

  @autobind
  ensureNoUnsavedFiles(filePaths, message) {
    const unsavedFiles = this.getUnsavedFiles(filePaths).map(filePath => `\`${filePath}\``).join('<br>');
    if (unsavedFiles.length) {
      this.props.notificationManager.addError(
        message,
        {
          description: `You have unsaved changes in:<br>${unsavedFiles}.`,
          dismissable: true,
        },
      );
      return false;
    } else {
      return true;
    }
  }

  @autobind
  async discardWorkDirChangesForPaths(filePaths) {
    const destructiveAction = () => {
      return this.props.repository.discardWorkDirChangesForPaths(filePaths);
    };
    return await this.props.repository.storeBeforeAndAfterBlobs(
      filePaths,
      () => this.ensureNoUnsavedFiles(filePaths, 'Cannot discard changes in selected files.'),
      destructiveAction,
    );
  }

  @autobind
  async discardLines(lines) {
    const filePath = this.state.filePatch.getPath();
    const filePatch = this.state.filePatch;
    const destructiveAction = async () => {
      const discardFilePatch = filePatch.getUnstagePatchForLines(lines);
      await this.props.repository.applyPatchToWorkdir(discardFilePatch);
    };
    return await this.props.repository.storeBeforeAndAfterBlobs(
      [filePath],
      () => this.ensureNoUnsavedFiles([filePath], 'Cannot discard lines.'),
      destructiveAction,
      filePath,
    );
  }

  getFilePathsForLastDiscard(partialDiscardFilePath = null) {
    let lastSnapshots = this.props.repository.getLastHistorySnapshots(partialDiscardFilePath);
    if (partialDiscardFilePath) {
      lastSnapshots = lastSnapshots ? [lastSnapshots] : [];
    }
    return lastSnapshots.map(snapshot => snapshot.filePath);
  }

  @autobind
  async undoLastDiscard(partialDiscardFilePath = null) {
    const filePaths = this.getFilePathsForLastDiscard(partialDiscardFilePath);
    try {
      const results = await this.props.repository.restoreLastDiscardInTempFiles(
        () => this.ensureNoUnsavedFiles(filePaths, 'Cannot undo last discard.'),
        partialDiscardFilePath,
      );
      if (results.length === 0) { return; }
      await this.proceedOrPromptBasedOnResults(results, partialDiscardFilePath);
    } catch (e) {
      if (e instanceof GitError && e.stdErr.match(/fatal: Not a valid object name/)) {
        this.cleanUpHistoryForFilePaths(filePaths, partialDiscardFilePath);
      } else {
        // eslint-disable-next-line no-console
        console.error(e);
      }
    }
  }

  async proceedOrPromptBasedOnResults(results, partialDiscardFilePath = null) {
    const conflicts = results.filter(({conflict}) => conflict);
    if (conflicts.length === 0) {
      await this.proceedWithLastDiscardUndo(results, partialDiscardFilePath);
    } else {
      await this.promptAboutConflicts(results, conflicts, partialDiscardFilePath);
    }
  }

  async promptAboutConflicts(results, conflicts, partialDiscardFilePath = null) {
    const conflictedFiles = conflicts.map(({filePath}) => `\t${filePath}`).join('\n');
    const choice = this.props.confirm({
      message: 'Undoing will result in conflicts...',
      detailedMessage: `for the following files:\n${conflictedFiles}\n` +
        'Would you like to apply the changes with merge conflict markers, ' +
        'or open the text with merge conflict markers in a new file?',
      buttons: ['Merge with conflict markers', 'Open in new file', 'Cancel undo'],
    });
    if (choice === 0) {
      await this.proceedWithLastDiscardUndo(results, partialDiscardFilePath);
    } else if (choice === 1) {
      await this.openConflictsInNewEditors(conflicts.map(({resultPath}) => resultPath));
    }
  }

  cleanUpHistoryForFilePaths(filePaths, partialDiscardFilePath = null) {
    this.props.repository.clearDiscardHistory(partialDiscardFilePath);
    const filePathsStr = filePaths.map(filePath => `\`${filePath}\``).join('<br>');
    this.props.notificationManager.addError(
      'Discard history has expired.',
      {
        description: `Cannot undo discard for<br>${filePathsStr}<br>Stale discard history has been deleted.`,
        dismissable: true,
      },
    );
  }

  async proceedWithLastDiscardUndo(results, partialDiscardFilePath = null) {
    const promises = results.map(async result => {
      const {filePath, resultPath, deleted, conflict, theirsSha, commonBaseSha, currentSha} = result;
      const absFilePath = path.join(this.props.repository.getWorkingDirectoryPath(), filePath);
      if (deleted && resultPath === null) {
        await deleteFileOrFolder(absFilePath);
      } else {
        await copyFile(resultPath, absFilePath);
      }
      if (conflict) {
        await this.props.repository.writeMergeConflictToIndex(filePath, commonBaseSha, currentSha, theirsSha);
      }
    });
    await Promise.all(promises);
    await this.props.repository.popDiscardHistory(partialDiscardFilePath);
  }

  async openConflictsInNewEditors(resultPaths) {
    const editorPromises = resultPaths.map(resultPath => {
      return this.props.workspace.open(resultPath);
    });
    return await Promise.all(editorPromises);
  }

  /*
   * Asynchronously count the conflict markers present in a file specified by full path.
   */
  @autobind
  refreshResolutionProgress(fullPath) {
    const readStream = fs.createReadStream(fullPath, {encoding: 'utf8'});
    return new Promise(resolve => {
      Conflict.countFromStream(readStream).then(count => {
        this.props.resolutionProgress.reportMarkerCount(fullPath, count);
      });
    });
  }

  /*
   * Display the credential entry dialog. Return a Promise that will resolve with the provided credentials on accept
   * or reject on cancel.
   */
  promptForCredentials(query) {
    return new Promise((resolve, reject) => {
      this.setState({
        credentialDialogQuery: {
          ...query,
          onSubmit: response => this.setState({credentialDialogQuery: null}, () => resolve(response)),
          onCancel: () => this.setState({credentialDialogQuery: null}, reject),
        },
      });
    });
  }
}<|MERGE_RESOLUTION|>--- conflicted
+++ resolved
@@ -79,13 +79,8 @@
     this.state = {
       ...nullFilePatchState,
       amending: false,
-<<<<<<< HEAD
-      gitPanelActive: props.firstRun || props.savedState.gitPanelActive,
+      gitTabActive: props.firstRun || props.savedState.gitTabActive,
       githubPanelActive: props.firstRun || props.savedState.githubPanelActive,
-=======
-      gitTabActive: !!props.savedState.gitTabActive,
-      githubPanelActive: !!props.savedState.githubPanelActive,
->>>>>>> f620f2c2
       panelSize: props.savedState.panelSize || 400,
       activeTab: props.savedState.activeTab || 0,
       cloneDialogActive: false,
@@ -169,14 +164,9 @@
         <DockItem
           workspace={this.props.workspace}
           getItem={({subtree}) => subtree.getWrappedComponent()}
-<<<<<<< HEAD
-          onDidCloseItem={() => this.setState({gitPanelActive: false})}
+          onDidCloseItem={() => this.setState({gitTabActive: false})}
           stubItemSelector="git-tab-controller"
           activate={this.props.firstRun}>
-=======
-          onDidCloseItem={() => this.setState({gitTabActive: false})}
-          stubItemSelector="git-tab-controller">
->>>>>>> f620f2c2
           <EtchWrapper
             ref={c => { this.gitTabController = c; }}
             className="github-PanelEtchWrapper"
