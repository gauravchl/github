/** @babel */
/** @jsx etch.dom */
/* eslint react/no-unknown-property: "off" */

import {Emitter} from 'atom';
import etch from 'etch';

import FilePatchView from '../views/file-patch-view';

export default class FilePatchController {
  constructor(props) {
    this.props = props;
    this.emitter = new Emitter();
    this.stagingOperationInProgress = false;

    this.attemptHunkStageOperation = this.attemptHunkStageOperation.bind(this);
    this.attemptLineStageOperation = this.attemptLineStageOperation.bind(this);
    this.didSurfaceFile = this.didSurfaceFile.bind(this);

    etch.initialize(this);
  }

  update(props) {
    this.props = {...this.props, ...props};
    this.emitter.emit('did-change-title', this.getTitle());
    return etch.update(this);
  }

  destroy() {
    this.emitter.emit('did-destroy');
    return etch.destroy(this);
  }

  render() {
    const hunks = this.props.filePatch.getHunks();
    if (!hunks.length) {
      return (
        <div className="github-PaneView pane-item is-blank">
          <span className="icon icon-info">File has no contents</span>
        </div>
      );
    } else {
      // NOTE: Outer div is required for etch to render elements correctly
      return (
        <div className="github-PaneView pane-item">
          <FilePatchView
            ref="filePatchView"
<<<<<<< HEAD
            commandRegistry={this.props.commandRegistry}
            stageOrUnstageHunk={this.stageOrUnstageHunk}
            attemptLineStageOperation={this.attemptLineStageOperation}
            didSurfaceFile={this.didSurfaceFile}
=======
            attemptLineStageOperation={this.attemptLineStageOperation}
            attemptHunkStageOperation={this.attemptHunkStageOperation}
>>>>>>> 850b73be
            hunks={hunks}
            stagingStatus={this.props.stagingStatus}
            registerHunkView={this.props.registerHunkView}
          />
        </div>
      );
    }
  }

  stageHunk(hunk) {
    return this.props.repository.applyPatchToIndex(
      this.props.filePatch.getStagePatchForHunk(hunk),
    );
  }

  unstageHunk(hunk) {
    return this.props.repository.applyPatchToIndex(
      this.props.filePatch.getUnstagePatchForHunk(hunk),
    );
  }

  stageOrUnstageHunk(hunk) {
    if (this.props.stagingStatus === 'unstaged') {
      return this.stageHunk(hunk);
    } else if (this.props.stagingStatus === 'staged') {
      return this.unstageHunk(hunk);
    } else {
      throw new Error(`Unknown stagingStatus: ${this.props.stagingStatus}`);
    }
  }

  attemptHunkStageOperation(hunk) {
    if (this.stagingOperationInProgress) {
      return {
        stageOperationPromise: Promise.resolve(),
        selectionUpdatePromise: Promise.resolve(),
      };
    }

    this.stagingOperationInProgress = true;

    const hunkUpdatePromise = this.refs.filePatchView.getNextHunkUpdatePromise();
    const stageOperationPromise = this.stageOrUnstageHunk(hunk);
    const selectionUpdatePromise = hunkUpdatePromise.then(() => {
      this.stagingOperationInProgress = false;
    });

    return {stageOperationPromise, selectionUpdatePromise};
  }

  stageLines(lines) {
    return this.props.repository.applyPatchToIndex(
      this.props.filePatch.getStagePatchForLines(lines),
    );
  }

  unstageLines(lines) {
    return this.props.repository.applyPatchToIndex(
      this.props.filePatch.getUnstagePatchForLines(lines),
    );
  }

  stageOrUnstageLines(lines) {
    if (this.props.stagingStatus === 'unstaged') {
      return this.stageLines(lines);
    } else if (this.props.stagingStatus === 'staged') {
      return this.unstageLines(lines);
    } else {
      throw new Error(`Unknown stagingStatus: ${this.props.stagingStatus}`);
    }
  }

  attemptLineStageOperation(lines) {
    if (this.stagingOperationInProgress) {
      return {
        stageOperationPromise: Promise.resolve(),
        selectionUpdatePromise: Promise.resolve(),
      };
    }

    this.stagingOperationInProgress = true;

    const hunkUpdatePromise = this.refs.filePatchView.getNextHunkUpdatePromise();
    const stageOperationPromise = this.stageOrUnstageLines(lines);
    const selectionUpdatePromise = hunkUpdatePromise.then(() => {
      this.stagingOperationInProgress = false;
    });

    return {stageOperationPromise, selectionUpdatePromise};
  }

  getTitle() {
    let title = this.props.stagingStatus === 'staged' ? 'Staged' : 'Unstaged';
    title += ' Changes: ';
    title += this.props.filePatch.getPath();
    return title;
  }

  onDidChangeTitle(callback) {
    return this.emitter.on('did-change-title', callback);
  }

  onDidDestroy(callback) {
    return this.emitter.on('did-destroy', callback);
  }

  didSurfaceFile() {
    if (this.props.didSurfaceFile) {
      this.props.didSurfaceFile(this.props.filePatch.getPath(), this.props.stagingStatus);
    }
  }

  didUpdateFilePatch() {
    // FilePatch was mutated so all we need to do is re-render
    return etch.update(this);
  }

  didDestroyFilePatch() {
    this.destroy();
  }

  focus() {
    if (this.refs.filePatchView) {
      this.refs.filePatchView.focus();
    }
  }
}<|MERGE_RESOLUTION|>--- conflicted
+++ resolved
@@ -45,15 +45,10 @@
         <div className="github-PaneView pane-item">
           <FilePatchView
             ref="filePatchView"
-<<<<<<< HEAD
             commandRegistry={this.props.commandRegistry}
-            stageOrUnstageHunk={this.stageOrUnstageHunk}
             attemptLineStageOperation={this.attemptLineStageOperation}
             didSurfaceFile={this.didSurfaceFile}
-=======
-            attemptLineStageOperation={this.attemptLineStageOperation}
             attemptHunkStageOperation={this.attemptHunkStageOperation}
->>>>>>> 850b73be
             hunks={hunks}
             stagingStatus={this.props.stagingStatus}
             registerHunkView={this.props.registerHunkView}
