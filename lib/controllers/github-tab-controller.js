import React from 'react';
import PropTypes from 'prop-types';

import {
  GithubLoginModelPropType, RefHolderPropType, RemoteSetPropType, BranchSetPropType, OperationStateObserverPropType,
} from '../prop-types';
import {autobind} from '../helpers';
import GitHubTabView from '../views/github-tab-view';

export default class GitHubTabController extends React.Component {
  static propTypes = {
    workspace: PropTypes.object.isRequired,
    repository: PropTypes.object.isRequired,
    remoteOperationObserver: OperationStateObserverPropType.isRequired,
    loginModel: GithubLoginModelPropType.isRequired,
    rootHolder: RefHolderPropType.isRequired,

    workingDirectory: PropTypes.string.isRequired,
    allRemotes: RemoteSetPropType.isRequired,
    branches: BranchSetPropType.isRequired,
    selectedRemoteName: PropTypes.string,
    aheadCount: PropTypes.number.isRequired,
    pushInProgress: PropTypes.bool.isRequired,
    isLoading: PropTypes.bool.isRequired,
  }

  constructor(props) {
    super(props);
    autobind(this, 'handlePushBranch', 'handleRemoteSelect');
  }

  render() {
    const gitHubRemotes = this.props.allRemotes.filter(remote => remote.isGithubRepo());
    const currentBranch = this.props.branches.getHeadBranch();

    let currentRemote = gitHubRemotes.withName(this.props.selectedRemoteName);
    let manyRemotesAvailable = false;
    if (!currentRemote.isPresent() && gitHubRemotes.size() === 1) {
      currentRemote = Array.from(gitHubRemotes)[0];
    } else if (!currentRemote.isPresent() && gitHubRemotes.size() > 1) {
      manyRemotesAvailable = true;
    }

    return (
      <GitHubTabView
        workspace={this.props.workspace}
        remoteOperationObserver={this.props.remoteOperationObserver}
        loginModel={this.props.loginModel}
        rootHolder={this.props.rootHolder}

        workingDirectory={this.props.workingDirectory}
        branches={this.props.branches}
        currentBranch={currentBranch}
        remotes={gitHubRemotes}
        currentRemote={currentRemote}
        manyRemotesAvailable={manyRemotesAvailable}
        aheadCount={this.props.aheadCount}
        pushInProgress={this.props.pushInProgress}
        isLoading={this.props.isLoading}

        handlePushBranch={this.handlePushBranch}
        handleRemoteSelect={this.handleRemoteSelect}
      />
    );
  }

  handlePushBranch(currentBranch, targetRemote) {
    return this.props.repository.push(currentBranch.getName(), {
      remote: targetRemote,
      setUpstream: true,
    });
  }

<<<<<<< HEAD
  getTitle() {
    return 'GitHub';
  }

  getIconName() {
    return 'octoface';
  }

  getDefaultLocation() {
    return 'right';
  }

  getPreferredWidth() {
    return 400;
  }

  getURI() {
    return this.constructor.uriPattern;
  }

  getWorkingDirectory() {
    return this.props.repository.getWorkingDirectoryPath();
  }

  renderNoRemotes() {
    return (
      <div className="github-GithubTabController-no-remotes">
        This repository does not have any remotes hosted at GitHub.com.
      </div>
    );
  }

=======
>>>>>>> 397e4314
  handleRemoteSelect(e, remote) {
    e.preventDefault();
    return this.props.repository.setConfig('atomGithub.currentRemote', remote.getName());
  }
}<|MERGE_RESOLUTION|>--- conflicted
+++ resolved
@@ -71,41 +71,6 @@
     });
   }
 
-<<<<<<< HEAD
-  getTitle() {
-    return 'GitHub';
-  }
-
-  getIconName() {
-    return 'octoface';
-  }
-
-  getDefaultLocation() {
-    return 'right';
-  }
-
-  getPreferredWidth() {
-    return 400;
-  }
-
-  getURI() {
-    return this.constructor.uriPattern;
-  }
-
-  getWorkingDirectory() {
-    return this.props.repository.getWorkingDirectoryPath();
-  }
-
-  renderNoRemotes() {
-    return (
-      <div className="github-GithubTabController-no-remotes">
-        This repository does not have any remotes hosted at GitHub.com.
-      </div>
-    );
-  }
-
-=======
->>>>>>> 397e4314
   handleRemoteSelect(e, remote) {
     e.preventDefault();
     return this.props.repository.setConfig('atomGithub.currentRemote', remote.getName());
