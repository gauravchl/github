import React from 'react';
import PropTypes from 'prop-types';
import {autobind} from 'core-decorators';
import yubikiri from 'yubikiri';

import RemotePrController from './remote-pr-controller';
import GithubLoginModel from '../models/github-login-model';
<<<<<<< HEAD
import {nullBranch} from '../models/branch';
import ObserveModelDecorator from '../decorators/observe-model';
import {RemotePropType, BranchPropType} from '../prop-types';
=======
import ObserveModel from '../views/observe-model';
import {RemotePropType} from '../prop-types';
>>>>>>> 4364cffa

class RemoteSelector extends React.Component {
  static propTypes = {
    remotes: PropTypes.arrayOf(RemotePropType).isRequired,
    currentBranchName: PropTypes.string.isRequired,
    selectRemote: PropTypes.func.isRequired,
  }

  render() {
    const {remotes, currentBranchName, selectRemote} = this.props;
    return (
      <div className="github-RemoteSelector">
        <p>
          This repository has multiple remotes hosted at GitHub.com.
          Select a remote to see pull requests associated
          with the <strong>{currentBranchName}</strong> branch.
        </p>
        <ul>
          {remotes.map(remote => (
            <li key={remote.getName()}>
              <a href="#" onClick={e => selectRemote(e, remote)}>
                {remote.getName()} ({remote.getOwner()}/{remote.getRepo()})
              </a>
            </li>
          ))}
        </ul>
      </div>
    );
  }
}

export default class GithubTabController extends React.Component {
  static propTypes = {
    repository: PropTypes.object,
  }

  constructor(props, context) {
    super(props, context);
    this.loginModel = GithubLoginModel.get();
  }

  fetchModelData(repo) {
    return yubikiri({
      remotes: repo.getRemotes().then(remotes => remotes.filter(remote => remote.isGithubRepo())),
      currentBranch: repo.getCurrentBranch(),
      selectedRemoteName: repo.getConfig('atomGithub.currentRemote'),
    });
<<<<<<< HEAD
  },
})
export default class GithubTabController extends React.Component {
  static propTypes = {
    repository: PropTypes.object,
    remotes: PropTypes.arrayOf(RemotePropType).isRequired,
    currentBranch: BranchPropType.isRequired,
    selectedRemoteName: PropTypes.string,
  }

  static defaultProps = {
    remotes: [],
    currentBranch: nullBranch,
    selectedRemoteName: null,
=======
  }

  serialize() {
    return {
      deserializer: 'GithubTabControllerStub',
    };
>>>>>>> 4364cffa
  }

  render() {
    return (
      <ObserveModel model={this.props.repository} fetchData={this.fetchModelData}>
        {data => { return data ? this.renderWithData(data) : null; } }
      </ObserveModel>
    );
  }

<<<<<<< HEAD
  render() {
    if (!this.props.repository.isPresent()) {
      return null;
    }

    if (!this.props.currentBranch.isPresent() || this.props.currentBranch.isDetached()) {
      return null;
    }

    let remote = this.props.remotes.find(r => r.getName() === this.props.selectedRemoteName);
=======
  renderWithData({remotes, currentBranch, selectedRemote}) {
    if (!this.props.repository || !remotes) {
      return null;
    }

    if (!currentBranch || currentBranch.isDetached) {
      return null;
    }

    let remote = remotes.find(r => r.name === selectedRemote);
>>>>>>> 4364cffa
    let manyRemotesAvailable = false;
    if (!remote && remotes.length === 1) {
      remote = remotes[0];
    } else if (!remote && remotes.length > 1) {
      manyRemotesAvailable = true;
    }

    return (
      <div className="github-GithubTabController">
        <div className="github-GithubTabController-content">
          {/* only supporting GH.com for now, hardcoded values */}
          {remote &&
            <RemotePrController
              host="https://api.github.com"
              loginModel={this.loginModel}
              remote={remote}
<<<<<<< HEAD
              currentBranchName={this.props.currentBranch.getName()}
=======
              currentBranchName={currentBranch.name}
>>>>>>> 4364cffa
            />
          }
          {!remote && manyRemotesAvailable &&
            <RemoteSelector
<<<<<<< HEAD
              remotes={this.props.remotes}
              currentBranchName={this.props.currentBranch.getName()}
=======
              remotes={remotes}
              currentBranchName={currentBranch.name}
>>>>>>> 4364cffa
              selectRemote={this.handleRemoteSelect}
            />
          }
          {!remote && !manyRemotesAvailable && this.renderNoRemotes()}
        </div>
      </div>
    );
  }

  getTitle() {
    return 'GitHub (alpha)';
  }

  getIconName() {
    return 'octoface';
  }

  getDefaultLocation() {
    return 'right';
  }

  getPreferredWidth() {
    return 400;
  }

  getURI() {
    return 'atom-github://stub-uri/github-tab-controller';
  }

  renderNoRemotes() {
    return (
      <div className="github-GithubTabController-no-remotes">
        This repository does not have any remotes hosted at GitHub.com.
      </div>
    );
  }

  @autobind
  handleRemoteSelect(e, remote) {
    e.preventDefault();
    this.props.repository.setConfig('atomGithub.currentRemote', remote.getName());
  }
}<|MERGE_RESOLUTION|>--- conflicted
+++ resolved
@@ -5,14 +5,9 @@
 
 import RemotePrController from './remote-pr-controller';
 import GithubLoginModel from '../models/github-login-model';
-<<<<<<< HEAD
 import {nullBranch} from '../models/branch';
-import ObserveModelDecorator from '../decorators/observe-model';
+import ObserveModel from '../views/observe-model';
 import {RemotePropType, BranchPropType} from '../prop-types';
-=======
-import ObserveModel from '../views/observe-model';
-import {RemotePropType} from '../prop-types';
->>>>>>> 4364cffa
 
 class RemoteSelector extends React.Component {
   static propTypes = {
@@ -60,29 +55,12 @@
       currentBranch: repo.getCurrentBranch(),
       selectedRemoteName: repo.getConfig('atomGithub.currentRemote'),
     });
-<<<<<<< HEAD
-  },
-})
-export default class GithubTabController extends React.Component {
-  static propTypes = {
-    repository: PropTypes.object,
-    remotes: PropTypes.arrayOf(RemotePropType).isRequired,
-    currentBranch: BranchPropType.isRequired,
-    selectedRemoteName: PropTypes.string,
-  }
-
-  static defaultProps = {
-    remotes: [],
-    currentBranch: nullBranch,
-    selectedRemoteName: null,
-=======
   }
 
   serialize() {
     return {
       deserializer: 'GithubTabControllerStub',
     };
->>>>>>> 4364cffa
   }
 
   render() {
@@ -93,29 +71,16 @@
     );
   }
 
-<<<<<<< HEAD
-  render() {
-    if (!this.props.repository.isPresent()) {
+  renderWithData({remotes, currentBranch, selectedRemote}) {
+    if (!this.props.repository.isPresent() || !remotes) {
       return null;
     }
 
-    if (!this.props.currentBranch.isPresent() || this.props.currentBranch.isDetached()) {
+    if (!currentBranch.isPresent() || currentBranch.isDetached()) {
       return null;
     }
 
-    let remote = this.props.remotes.find(r => r.getName() === this.props.selectedRemoteName);
-=======
-  renderWithData({remotes, currentBranch, selectedRemote}) {
-    if (!this.props.repository || !remotes) {
-      return null;
-    }
-
-    if (!currentBranch || currentBranch.isDetached) {
-      return null;
-    }
-
-    let remote = remotes.find(r => r.name === selectedRemote);
->>>>>>> 4364cffa
+    let remote = remotes.find(r => r.getName() === selectedRemote);
     let manyRemotesAvailable = false;
     if (!remote && remotes.length === 1) {
       remote = remotes[0];
@@ -132,22 +97,13 @@
               host="https://api.github.com"
               loginModel={this.loginModel}
               remote={remote}
-<<<<<<< HEAD
-              currentBranchName={this.props.currentBranch.getName()}
-=======
-              currentBranchName={currentBranch.name}
->>>>>>> 4364cffa
+              currentBranchName={currentBranch.getName()}
             />
           }
           {!remote && manyRemotesAvailable &&
             <RemoteSelector
-<<<<<<< HEAD
-              remotes={this.props.remotes}
-              currentBranchName={this.props.currentBranch.getName()}
-=======
               remotes={remotes}
-              currentBranchName={currentBranch.name}
->>>>>>> 4364cffa
+              currentBranchName={currentBranch.getName()}
               selectRemote={this.handleRemoteSelect}
             />
           }
