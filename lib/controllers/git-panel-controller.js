/** @jsx etch.dom */
/* eslint react/no-unknown-property: "off" */

import etch from 'etch';

import GitPanelView from '../views/git-panel-view';
import ModelObserver from '../models/model-observer';
import {autobind} from 'core-decorators';

export default class GitPanelController {
  constructor(props) {
    this.props = props;
    this.stagingOperationInProgress = false;

<<<<<<< HEAD
=======
    this.unstageFilePatch = this.unstageFilePatch.bind(this);
    this.attemptFileStageOperation = this.attemptFileStageOperation.bind(this);
    this.prepareToCommit = this.prepareToCommit.bind(this);
    this.commit = this.commit.bind(this);
    this.setAmending = this.setAmending.bind(this);
    this.checkout = this.checkout.bind(this);
    this.abortMerge = this.abortMerge.bind(this);
>>>>>>> 2791a853
    this.repositoryObserver = new ModelObserver({
      fetchData: this.fetchRepositoryData,
      didUpdate: () => etch.update(this),
    });
    this.repositoryObserver.setActiveModel(props.repository);
    etch.initialize(this);
  }

  render() {
    const modelData = this.repositoryObserver.getActiveModelData() || {fetchInProgress: true};
    return (
      <GitPanelView
        ref="gitPanel"
        {...modelData}
        repository={this.props.repository}
        workspace={this.props.workspace}
        commandRegistry={this.props.commandRegistry}
        notificationManager={this.props.notificationManager}
        didSelectFilePath={this.props.didSelectFilePath}
        didDiveIntoFilePath={this.props.didDiveIntoFilePath}
        didSelectMergeConflictFile={this.props.didSelectMergeConflictFile}
        didDiveIntoMergeConflictPath={this.props.didDiveIntoMergeConflictPath}
        focusFilePatchView={this.props.focusFilePatchView}
        stageFilePatch={this.stageFilePatch}
        unstageFilePatch={this.unstageFilePatch}
        attemptFileStageOperation={this.attemptFileStageOperation}
        prepareToCommit={this.prepareToCommit}
        commit={this.commit}
        setAmending={this.setAmending}
        isAmending={this.props.isAmending}
        abortMerge={this.abortMerge}
        push={this.push}
        pull={this.pull}
        fetch={this.fetch}
        checkout={this.checkout}
      />
    );
  }

  async update(props) {
    const oldProps = this.props;
    this.props = {...this.props, ...props};
    if (this.props.repository !== oldProps.repository) {
      await this.repositoryObserver.setActiveModel(props.repository);
    } else if (this.props.isAmending !== oldProps.isAmending) {
      await this.repositoryObserver.refreshModelData(this.getActiveRepository());
    }
    return etch.update(this);
  }

  destroy() {
    this.repositoryObserver.destroy();
  }

  getLastModelDataRefreshPromise() {
    return this.repositoryObserver.getLastModelDataRefreshPromise();
  }

  getActiveRepository() {
    return this.repositoryObserver.getActiveModel();
  }

  refreshModelData() {
    return this.repositoryObserver.refreshModelData();
  }

  @autobind
  async fetchRepositoryData(repository) {
    const data = {
      unstagedChanges: await repository.getUnstagedChanges(),
      stagedChanges: await this.fetchStagedChanges(repository),
      mergeConflicts: await repository.getMergeConflicts(),
      lastCommit: await repository.getLastCommit(),
      isMerging: await repository.isMerging(),
      branchName: await repository.getCurrentBranch(),
      branches: await repository.getBranches(),
      mergeMessage: null,
      aheadCount: null,
      behindCount: null,
      remoteName: await repository.getRemoteForBranch(this.branchName),
    };

    if (data.remoteName) {
      data.aheadCount = await repository.getAheadCount(data.branchName);
      data.behindCount = await repository.getBehindCount(this.branchName);
    }

    if (data.isMerging) {
      data.mergeMessage = await repository.getMergeMessage();
    }

    return data;
  }

  fetchStagedChanges(repository) {
    if (this.props.isAmending) {
      return repository.getStagedChangesSinceParentCommit();
    } else {
      return repository.getStagedChanges();
    }
  }

  unstageFilePatch(filePatch) {
    return this.getActiveRepository().applyPatchToIndex(filePatch.getUnstagePatch());
  }

  @autobind
  attemptFileStageOperation(filePaths, stageStatus) {
    if (this.stagingOperationInProgress) {
      return {
        stageOperationPromise: Promise.resolve(),
        selectionUpdatePromise: Promise.resolve(),
      };
    }

    this.stagingOperationInProgress = true;

    const fileListUpdatePromise = this.refs.gitPanel.refs.stagingView.getNextListUpdatePromise();
    let stageOperationPromise;
    if (stageStatus === 'staged') {
      stageOperationPromise = this.unstageFiles(filePaths);
    } else {
      stageOperationPromise = this.stageFiles(filePaths);
    }
    const selectionUpdatePromise = fileListUpdatePromise.then(() => {
      this.stagingOperationInProgress = false;
    });

    return {stageOperationPromise, selectionUpdatePromise};
  }

  async stageFiles(filePaths) {
    const pathsToIgnore = [];
    const repository = this.getActiveRepository();
    for (const filePath of filePaths) {
      if (await repository.pathHasMergeMarkers(filePath)) { // eslint-disable-line babel/no-await-in-loop
        const choice = atom.confirm({
          message: 'File contains merge markers: ',
          detailedMessage: `Do you still want to stage this file?\n${filePath}`,
          buttons: ['Stage', 'Cancel'],
        });
        if (choice !== 0) { pathsToIgnore.push(filePath); }
      }
    }
    const pathsToStage = filePaths.filter(filePath => !pathsToIgnore.includes(filePath));
    return repository.stageFiles(pathsToStage);
  }

  @autobind
  unstageFiles(filePaths) {
    const repository = this.getActiveRepository();
    if (this.props.isAmending) {
      return repository.stageFilesFromParentCommit(filePaths);
    } else {
      return repository.unstageFiles(filePaths);
    }
  }

<<<<<<< HEAD
  @autobind
=======
  async prepareToCommit() {
    return !await this.props.ensureGitPanel();
  }

>>>>>>> 2791a853
  async commit(message) {
    try {
      await this.getActiveRepository().commit(message, {amend: this.props.isAmending});
      this.setAmending(false);
    } catch (e) {
      if (e.code === 'ECONFLICT') {
        this.props.notificationManager.addError('Cannot commit without resolving all the merge conflicts first.');
      } else {
        console.error(e); // eslint-disable-line no-console
      }
    }
  }

  @autobind
  setAmending(isAmending) {
    this.props.didChangeAmending(isAmending);
  }

  @autobind
  async abortMerge() {
    const choice = atom.confirm({
      message: 'Abort merge',
      detailedMessage: 'Are you sure?',
      buttons: ['Abort', 'Cancel'],
    });
    if (choice !== 0) { return null; }

    try {
      await this.getActiveRepository().abortMerge();
    } catch (e) {
      if (e.code === 'EDIRTYSTAGED') {
        this.props.notificationManager.addError(`Cannot abort because ${e.path} is both dirty and staged.`);
      }
    }
    return etch.update(this);
  }

  @autobind
  checkout(branchName, options) {
    return this.getActiveRepository().checkout(branchName, options);
  }

  focus() {
    this.refs.gitPanel.focus();
  }

  focusAndSelectStagingItem(filePath, stagingStatus) {
    return this.refs.gitPanel.focusAndSelectStagingItem(filePath, stagingStatus);
  }

  isFocused() {
    return this.refs.gitPanel.isFocused();
  }
}<|MERGE_RESOLUTION|>--- conflicted
+++ resolved
@@ -12,16 +12,6 @@
     this.props = props;
     this.stagingOperationInProgress = false;
 
-<<<<<<< HEAD
-=======
-    this.unstageFilePatch = this.unstageFilePatch.bind(this);
-    this.attemptFileStageOperation = this.attemptFileStageOperation.bind(this);
-    this.prepareToCommit = this.prepareToCommit.bind(this);
-    this.commit = this.commit.bind(this);
-    this.setAmending = this.setAmending.bind(this);
-    this.checkout = this.checkout.bind(this);
-    this.abortMerge = this.abortMerge.bind(this);
->>>>>>> 2791a853
     this.repositoryObserver = new ModelObserver({
       fetchData: this.fetchRepositoryData,
       didUpdate: () => etch.update(this),
@@ -180,14 +170,12 @@
     }
   }
 
-<<<<<<< HEAD
-  @autobind
-=======
+  @autobind
   async prepareToCommit() {
     return !await this.props.ensureGitPanel();
   }
 
->>>>>>> 2791a853
+  @autobind
   async commit(message) {
     try {
       await this.getActiveRepository().commit(message, {amend: this.props.isAmending});
