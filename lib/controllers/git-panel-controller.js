--- conflicted
+++ resolved
@@ -81,47 +81,25 @@
 
   async _refreshModelData (repository) {
     if (repository) {
-<<<<<<< HEAD
-      this.unstagedChanges = await repository.getUnstagedChanges()
-      this.stagedChanges = await repository.getStagedChanges()
-      this.isMerging = await repository.isMerging()
-      this.mergeConflicts = await repository.getMergeConflictPaths()
-      this.mergeMessage = await repository.getMergeMessage()
-      this.branchName = await repository.getBranchName()
-      this.remoteName = await repository.getBranchRemoteName(this.branchName)
-      if (this.remoteName) {
-        // TODO: re-enable this when authentication works
-        // await repository.fetch(branchName)
-        const counts = await repository.getAheadBehindCount(this.branchName)
-        this.aheadCount = counts.ahead
-        this.behindCount = counts.behind
-      } else {
-        this.aheadCount = null
-        this.behindCount = null
-      }
-=======
       await repository.transact(async () => {
-        const stagedChanges = await repository.getStagedChanges()
-        const unstagedChanges = await repository.getUnstagedChanges()
-        const branchName = await repository.getBranchName()
-        const remoteName = await repository.getBranchRemoteName(branchName)
-        let aheadCount, behindCount
-        if (remoteName) {
+        this.unstagedChanges = await repository.getUnstagedChanges()
+        this.stagedChanges = await repository.getStagedChanges()
+        this.isMerging = await repository.isMerging()
+        this.mergeConflicts = await repository.getMergeConflictPaths()
+        this.mergeMessage = await repository.getMergeMessage()
+        this.branchName = await repository.getBranchName()
+        this.remoteName = await repository.getBranchRemoteName(this.branchName)
+        if (this.remoteName) {
           // TODO: re-enable this when authentication works
           // await repository.fetch(branchName)
-          const counts = await repository.getAheadBehindCount(branchName)
-          aheadCount = counts.ahead
-          behindCount = counts.behind
+          const counts = await repository.getAheadBehindCount(this.branchName)
+          this.aheadCount = counts.ahead
+          this.behindCount = counts.behind
+        } else {
+          this.aheadCount = null
+          this.behindCount = null
         }
-
-        this.unstagedChanges = unstagedChanges
-        this.stagedChanges = stagedChanges
-        this.branchName = branchName
-        this.remoteName = remoteName
-        this.aheadCount = aheadCount
-        this.behindCount = behindCount
       })
->>>>>>> 45fb45d0
     }
 
     this.repository = repository
