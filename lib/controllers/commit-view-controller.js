/** @jsx etch.dom */
/* eslint react/no-unknown-property: "off" */

import etch from 'etch';
import {autobind} from 'core-decorators';

import CommitView from '../views/commit-view';
import ModelStateRegistry from '../models/model-state-registry';

export default class CommitViewController {
  constructor(props) {
    this.props = props;

    this.repoStateRegistry = new ModelStateRegistry(CommitViewController, {
      initialModel: props.repository,
      save: () => {
        return {
          regularCommitMessage: this.regularCommitMessage,
          amendingCommitMessage: this.amendingCommitMessage,
        };
      },
      restore: (state = {}) => {
        this.regularCommitMessage = state.regularCommitMessage || '';
        this.amendingCommitMessage = state.amendingCommitMessage || '';
      },
    });

    etch.initialize(this);
  }

  update(props) {
    this.props = {...this.props, ...props};
    this.repoStateRegistry.setModel(this.props.repository);
    return etch.update(this);
  }

  render() {
    const message = this.getCommitMessage();

    return (
      <CommitView
        ref="commitView"
        stagedChangesExist={this.props.stagedChangesExist}
        mergeConflictsExist={this.props.mergeConflictsExist}
        prepareToCommit={this.props.prepareToCommit}
        commit={this.commit}
        setAmending={this.props.setAmending}
        abortMerge={this.props.abortMerge}
        branchName={this.props.branchName}
        commandRegistry={this.props.commandRegistry}
        maximumCharacterLimit={72}
        message={message}
        isMerging={this.props.isMerging}
        isAmending={this.props.isAmending}
        lastCommit={this.props.lastCommit}
        onChangeMessage={this.handleMessageChange}
        didMoveUpOnFirstLine={this.props.didMoveUpOnFirstLine}
      />
    );
  }

  @autobind
  async commit(message) {
    await this.props.commit(message);
    this.regularCommitMessage = '';
    this.amendingCommitMessage = '';
    etch.update(this);
  }

<<<<<<< HEAD
  @autobind
=======
  getCommitMessage() {
    let message = this.regularCommitMessage;
    if (this.props.isAmending) {
      message = this.amendingCommitMessage;
      if (!message.length && this.props.lastCommit) {
        message = this.props.lastCommit.message;
      }
    } else if (!message.length && this.props.mergeMessage) {
      message = this.props.mergeMessage;
    }
    return message;
  }

>>>>>>> 2791a853
  handleMessageChange(newMessage) {
    if (this.props.isAmending) {
      this.amendingCommitMessage = newMessage;
    } else {
      this.regularCommitMessage = newMessage;
    }
    etch.update(this);
  }

  focus() {
    this.refs.commitView.focus();
  }

  isFocused() {
    return this.refs.commitView.isFocused();
  }

  destroy() {
    this.repoStateRegistry.save();
    return etch.destroy(this);
  }
}<|MERGE_RESOLUTION|>--- conflicted
+++ resolved
@@ -67,9 +67,6 @@
     etch.update(this);
   }
 
-<<<<<<< HEAD
-  @autobind
-=======
   getCommitMessage() {
     let message = this.regularCommitMessage;
     if (this.props.isAmending) {
@@ -83,7 +80,7 @@
     return message;
   }
 
->>>>>>> 2791a853
+  @autobind
   handleMessageChange(newMessage) {
     if (this.props.isAmending) {
       this.amendingCommitMessage = newMessage;
