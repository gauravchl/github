--- conflicted
+++ resolved
@@ -58,22 +58,6 @@
       },
     });
 
-<<<<<<< HEAD
-=======
-    this.showFilePatchForPath = this.showFilePatchForPath.bind(this);
-    this.diveIntoFilePatchForPath = this.diveIntoFilePatchForPath.bind(this);
-    this.surfaceFromFileAtPath = this.surfaceFromFileAtPath.bind(this);
-    this.showMergeConflictFileForPath = this.showMergeConflictFileForPath.bind(this);
-    this.diveIntoMergeConflictFileForPath = this.diveIntoMergeConflictFileForPath.bind(this);
-    this.didChangeAmending = this.didChangeAmending.bind(this);
-    this.onRepoRefresh = this.onRepoRefresh.bind(this);
-    this.toggleGitPanel = this.toggleGitPanel.bind(this);
-    this.toggleGitPanelFocus = this.toggleGitPanelFocus.bind(this);
-    this.focusFilePatchView = this.focusFilePatchView.bind(this);
-    this.focusGitPanel = this.focusGitPanel.bind(this);
-    this.ensureGitPanel = this.ensureGitPanel.bind(this);
-
->>>>>>> 2791a853
     this.subscriptions = new CompositeDisposable();
     this.subscriptions.add(
       props.commandRegistry.add('atom-workspace', {
@@ -271,11 +255,9 @@
     return this.gitPanelController.getWrappedComponent().isFocused();
   }
 
-<<<<<<< HEAD
-  @autobind
-=======
   // Ensure that the Git panel is visible. Returns a Promise that resolves to `true` if the panel was initially
   // hidden or `false` if it was already shown.
+  @autobind
   ensureGitPanel() {
     if (!this.state.gitPanelActive) {
       return new Promise((resolve, reject) => {
@@ -286,7 +268,7 @@
     return Promise.resolve(false);
   }
 
->>>>>>> 2791a853
+  @autobind
   focusFilePatchView() {
     this.filePatchController.getWrappedComponent().focus();
   }
