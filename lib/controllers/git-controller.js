--- conflicted
+++ resolved
@@ -220,13 +220,9 @@
     const repository = this.props.repository;
     if (!repository) { return null; }
 
-<<<<<<< HEAD
-    const filePatch = await repository.getFilePatchForPath(filePath, {staged: stagingStatus === 'staged', amending});
-    const partiallyStaged = await repository.isPartiallyStaged(filePath);
-=======
     const staged = stagingStatus === 'staged';
     const filePatch = await repository.getFilePatchForPath(filePath, {staged, amending: staged && amending});
->>>>>>> 8e09a04a
+    const partiallyStaged = await repository.isPartiallyStaged(filePath);
     return new Promise(resolve => {
       if (filePatch) {
         this.setState({filePath, filePatch, stagingStatus, partiallyStaged}, () => {
