import fs from 'fs';
import path from 'path';

import {CompositeDisposable, Disposable, File} from 'atom';

import React from 'react';
import {autobind} from 'core-decorators';

import EtchWrapper from '../views/etch-wrapper';
import StatusBar from '../views/status-bar';
import Panel from '../views/panel';
import PaneItem from '../views/pane-item';
import Resizer from '../views/resizer';
import Tabs from '../views/tabs';
import Commands, {Command} from '../views/commands';
import GithubController from './github-controller';
import FilePatchController from './file-patch-controller';
import GitPanelController from './git-panel-controller';
import StatusBarTileController from './status-bar-tile-controller';
import RepositoryConflictController from './repository-conflict-controller';
import ModelObserver from '../models/model-observer';
import ModelStateRegistry from '../models/model-state-registry';
<<<<<<< HEAD
import {copyFile} from '../helpers';
=======
import Conflict from '../models/conflicts/conflict';
import {copyFile, readFile} from '../helpers';
>>>>>>> bd752737
import {GitError} from '../git-shell-out-strategy';

const nullFilePatchState = {
  filePath: null,
  filePatch: null,
  stagingStatus: null,
  partiallyStaged: null,
};

export default class GitController extends React.Component {
  static propTypes = {
    workspace: React.PropTypes.object.isRequired,
    commandRegistry: React.PropTypes.object.isRequired,
    notificationManager: React.PropTypes.object.isRequired,
    confirm: React.PropTypes.func.isRequired,
    repository: React.PropTypes.object,
    resolutionProgress: React.PropTypes.object,
    statusBar: React.PropTypes.object,
    savedState: React.PropTypes.object,
    githubEnabled: React.PropTypes.bool,
  }

  static defaultProps = {
    savedState: {},
    githubEnabled: false,
  }

  serialize() {
    return {
      gitPanelActive: this.state.gitPanelActive,
      panelSize: this.state.panelSize,
      activeTab: this.state.activeTab,
    };
  }

  constructor(props, context) {
    super(props, context);
    this.state = {
      ...nullFilePatchState,
      amending: false,
      gitPanelActive: !!props.savedState.gitPanelActive,
      panelSize: props.savedState.panelSize || 400,
      activeTab: props.savedState.activeTab || 0,
    };

    this.repositoryStateRegistry = new ModelStateRegistry(GitController, {
      save: () => {
        return {amending: this.state.amending};
      },
      restore: (state = {}) => {
        this.setState({amending: !!state.amending});
      },
    });

    this.subscriptions = new CompositeDisposable();
    this.subscriptions.add(
      props.commandRegistry.add('atom-workspace', {
        'github:toggle-git-panel': this.toggleGitPanel,
        'github:toggle-git-panel-focus': this.toggleGitPanelFocus,
      }),
    );

    this.repositoryObserver = new ModelObserver({
      didUpdate: () => this.onRepoRefresh(),
    });
    this.repositoryObserver.setActiveModel(props.repository);
    this.subscriptions.add(
      new Disposable(() => this.repositoryObserver.destroy()),
    );
  }

  componentWillMount() {
    this.repositoryStateRegistry.setModel(this.props.repository);
  }

  componentWillReceiveProps(newProps) {
    this.repositoryObserver.setActiveModel(newProps.repository);
    this.repositoryStateRegistry.setModel(newProps.repository);
  }

  render() {
    return (
      <div>
        {this.renderStatusBarTile()}
        {this.renderGitPanel()}
        {(this.state.filePath && this.state.filePatch) ? this.renderFilePatchController() : null}
        {this.renderRepositoryConflictController()}
      </div>
    );
  }

  renderStatusBarTile() {
    return (
      <StatusBar statusBar={this.props.statusBar} onConsumeStatusBar={sb => this.onConsumeStatusBar(sb)}>
        <EtchWrapper type="span">
          <StatusBarTileController
            workspace={this.props.workspace}
            repository={this.props.repository}
            commandRegistry={this.props.commandRegistry}
            notificationManager={this.props.notificationManager}
            toggleGitPanel={this.toggleGitPanel}
          />
        </EtchWrapper>
      </StatusBar>
    );
  }

  renderGitPanel() {
    return (
      <Panel
        workspace={this.props.workspace}
        location="right"
        onDidClosePanel={() => this.setState({gitPanelActive: false})}
        visible={!!this.state.gitPanelActive}>
        <Resizer
          size={this.state.panelSize}
          onChange={this.handlePanelResize}
          className="github-PanelResizer">
          <Tabs activeIndex={this.state.activeTab} onChange={this.handleChangeTab} className="sidebar-tabs">
            <Tabs.Panel title="Git">
              <EtchWrapper
                ref={c => { this.gitPanelController = c; }}
                className="github-PanelEtchWrapper"
                reattachDomNode={false}>
                <GitPanelController
                  workspace={this.props.workspace}
                  commandRegistry={this.props.commandRegistry}
                  notificationManager={this.props.notificationManager}
                  repository={this.props.repository}
                  resolutionProgress={this.props.resolutionProgress}
                  isAmending={this.state.amending}
                  didSelectFilePath={this.showFilePatchForPath}
                  didDiveIntoFilePath={this.diveIntoFilePatchForPath}
                  didSelectMergeConflictFile={this.showMergeConflictFileForPath}
                  didDiveIntoMergeConflictPath={this.diveIntoMergeConflictFileForPath}
                  didChangeAmending={this.didChangeAmending}
                  focusFilePatchView={this.focusFilePatchView}
                  ensureGitPanel={this.ensureGitPanel}
                  openFiles={this.openFiles}
                  discardWorkDirChangesForPaths={this.discardWorkDirChangesForPaths}
<<<<<<< HEAD
                  undoLastDiscard={this.undoLastDiscard}
=======
                  refreshResolutionProgress={this.refreshResolutionProgress}
>>>>>>> bd752737
                />
              </EtchWrapper>
            </Tabs.Panel>
            {this.props.githubEnabled && (
              <Tabs.Panel title="Hub">
                <GithubController repository={this.props.repository} />
              </Tabs.Panel>
            )}
          </Tabs>
        </Resizer>
      </Panel>
    );
  }

  renderFilePatchController() {
    return (
      <div>
        <Commands registry={this.props.commandRegistry} target="atom-workspace">
          <Command command="github:focus-diff-view" callback={this.focusFilePatchView} />
        </Commands>
        <PaneItem
          workspace={this.props.workspace}
          getItem={({subtree}) => subtree.getWrappedComponent()}
          ref={c => { this.filePatchControllerPane = c; }}
          onDidCloseItem={() => { this.setState({...nullFilePatchState}); }}>
          <EtchWrapper ref={c => { this.filePatchController = c; }} reattachDomNode={false}>
            <FilePatchController
              repository={this.props.repository}
              commandRegistry={this.props.commandRegistry}
              filePatch={this.state.filePatch}
              stagingStatus={this.state.stagingStatus}
              isAmending={this.state.amending}
              isPartiallyStaged={this.state.partiallyStaged}
              onRepoRefresh={this.onRepoRefresh}
              didSurfaceFile={this.surfaceFromFileAtPath}
              didDiveIntoFilePath={this.diveIntoFilePatchForPath}
              quietlySelectItem={this.quietlySelectItem}
              openFiles={this.openFiles}
              discardLines={this.discardLines}
              undoLastDiscard={this.undoLastDiscard}
            />
          </EtchWrapper>
        </PaneItem>
      </div>
    );
  }

  renderRepositoryConflictController() {
    if (!this.props.repository) {
      return null;
    }

    return (
      <RepositoryConflictController
        workspace={this.props.workspace}
        repository={this.props.repository}
        resolutionProgress={this.props.resolutionProgress}
        refreshResolutionProgress={this.refreshResolutionProgress}
        commandRegistry={this.props.commandRegistry}
      />
    );
  }

  componentWillUnmount() {
    this.repositoryStateRegistry.save();
    this.subscriptions.dispose();
  }

  onConsumeStatusBar(statusBar) {
    if (statusBar.disableGitInfoTile) {
      statusBar.disableGitInfoTile();
    }
  }

  @autobind
  async showFilePatchForPath(filePath, stagingStatus, {activate, amending} = {}) {
    if (!filePath) { return null; }
    const repository = this.props.repository;
    if (!repository) { return null; }

    const staged = stagingStatus === 'staged';
    const filePatch = await repository.getFilePatchForPath(filePath, {staged, amending: staged && amending});
    const partiallyStaged = await repository.isPartiallyStaged(filePath);
    return new Promise(resolve => {
      if (filePatch) {
        this.setState({filePath, filePatch, stagingStatus, partiallyStaged}, () => {
          // TODO: can be better done w/ a prop?
          if (activate && this.filePatchControllerPane) {
            this.filePatchControllerPane.activate();
          }
          resolve();
        });
      } else {
        this.setState({...nullFilePatchState}, resolve);
      }
    });
  }

  @autobind
  async diveIntoFilePatchForPath(filePath, stagingStatus, {amending} = {}) {
    await this.showFilePatchForPath(filePath, stagingStatus, {activate: true, amending});
    this.focusFilePatchView();
  }

  @autobind
  surfaceFromFileAtPath(filePath, stagingStatus) {
    if (this.gitPanelController) {
      this.gitPanelController.getWrappedComponent().focusAndSelectStagingItem(filePath, stagingStatus);
    }
  }

  @autobind
  onRepoRefresh() {
    return this.showFilePatchForPath(this.state.filePath, this.state.stagingStatus, {amending: this.state.amending});
  }

  @autobind
  async showMergeConflictFileForPath(relativeFilePath, {focus} = {}) {
    const absolutePath = path.join(this.props.repository.getWorkingDirectoryPath(), relativeFilePath);
    if (await new File(absolutePath).exists()) {
      return this.props.workspace.open(absolutePath, {activatePane: Boolean(focus), pending: true});
    } else {
      this.props.notificationManager.addInfo('File has been deleted.');
      return null;
    }
  }

  @autobind
  diveIntoMergeConflictFileForPath(relativeFilePath) {
    return this.showMergeConflictFileForPath(relativeFilePath, {focus: true});
  }

  @autobind
  didChangeAmending(isAmending) {
    this.setState({amending: isAmending});
    return this.showFilePatchForPath(this.state.filePath, this.state.stagingStatus, {amending: isAmending});
  }

  @autobind
  toggleGitPanel() {
    this.setState(state => ({gitPanelActive: !state.gitPanelActive}));
  }

  @autobind
  toggleGitPanelFocus() {
    if (!this.state.gitPanelActive) {
      this.setState({gitPanelActive: true}, () => this.toggleGitPanelFocus());
      return;
    }

    if (this.gitPanelHasFocus()) {
      this.props.workspace.getActivePane().activate();
    } else {
      this.focusGitPanel();
    }
  }

  @autobind
  focusGitPanel() {
    this.gitPanelController.getWrappedComponent().focus();
  }

  gitPanelHasFocus() {
    return this.gitPanelController.getWrappedComponent().isFocused();
  }

  // Ensure that the Git panel is visible. Returns a Promise that resolves to `true` if the panel was initially
  // hidden or `false` if it was already shown.
  @autobind
  ensureGitPanel() {
    if (!this.state.gitPanelActive) {
      return new Promise((resolve, reject) => {
        this.setState({gitPanelActive: true}, () => resolve(true));
      });
    }

    return Promise.resolve(false);
  }

  @autobind
  handlePanelResize(size) {
    this.setState({
      panelSize: Math.max(size, 250),
    });
  }

  @autobind
  handleChangeTab(activeTab) {
    this.setState({activeTab});
  }

  @autobind
  quietlySelectItem(filePath, stagingStatus) {
    if (this.gitPanelController) {
      return this.gitPanelController.getWrappedComponent().quietlySelectItem(filePath, stagingStatus);
    } else {
      return null;
    }
  }

  @autobind
  focusFilePatchView() {
    this.filePatchController.getWrappedComponent().focus();
  }

  @autobind
  openFiles(filePaths) {
    return Promise.all(filePaths.map(filePath => {
      const absolutePath = path.join(this.props.repository.getWorkingDirectoryPath(), filePath);
      return this.props.workspace.open(absolutePath, {pending: filePaths.length === 1});
    }));
  }

  @autobind
  getUnsavedFiles(filePaths) {
    const isModifiedByPath = new Map();
    const editors = this.props.workspace.getTextEditors().forEach(editor => {
      isModifiedByPath.set(editor.getPath(), editor.isModified());
    });
    return filePaths.filter(filePath => {
      const absFilePath = path.join(this.props.repository.getWorkingDirectoryPath(), filePath);
      return isModifiedByPath.get(absFilePath);
    });
  }

  @autobind
  ensureNoUnsavedFiles(filePaths, message) {
    const unsavedFiles = this.getUnsavedFiles(filePaths).map(filePath => `\`${filePath}\``).join('<br>');
    if (unsavedFiles.length) {
      this.props.notificationManager.addError(
        message,
        {description: `You have unsaved changes in:<br>${unsavedFiles}.`},
      );
      return false;
    } else {
      return true;
    }
  }

  @autobind
  async discardWorkDirChangesForPaths(filePaths) {
    const destructiveAction = () => {
      return this.props.repository.discardWorkDirChangesForPaths(filePaths);
    };
    return await this.props.repository.storeBeforeAndAfterBlobs(
      filePaths,
      () => this.ensureNoUnsavedFiles(filePaths, 'Cannot discard lines.'),
      destructiveAction,
    );
  }

  @autobind
  async discardLines(lines) {
    const filePath = this.state.filePatch.getPath();
    const filePatch = this.state.filePatch;
    const destructiveAction = async () => {
      const discardFilePatch = filePatch.getUnstagePatchForLines(lines);
      await this.props.repository.applyPatchToWorkdir(discardFilePatch);
    };
    return await this.props.repository.storeBeforeAndAfterBlobs(
      [filePath],
      () => this.ensureNoUnsavedFiles([filePath], 'Cannot discard lines.'),
      destructiveAction,
      filePath,
    );
  }

  getFilePathsForLastDiscard(partialDiscardFilePath = null) {
    let lastSnapshots = this.props.repository.getLastHistorySnapshots(partialDiscardFilePath);
    if (partialDiscardFilePath) {
      lastSnapshots = lastSnapshots ? [lastSnapshots] : [];
    }
    return lastSnapshots.map(snapshot => snapshot.filePath);
  }

  @autobind
  async undoLastDiscard(partialDiscardFilePath = null) {
    const filePaths = this.getFilePathsForLastDiscard(partialDiscardFilePath);
    try {
      const results = await this.props.repository.restoreLastDiscardInTempFiles(
        () => this.ensureNoUnsavedFiles(filePaths, 'Cannot undo last discard.'),
        partialDiscardFilePath,
      );
      if (results.length === 0) { return; }
      await this.proceedOrPromptBasedOnResults(results, partialDiscardFilePath);
    } catch (e) {
      if (e instanceof GitError && e.stdErr.match(/fatal: Not a valid object name/)) {
        this.cleanUpHistoryForFilePaths(filePaths, partialDiscardFilePath);
      } else {
        // eslint-disable-next-line no-console
        console.error(e);
      }
    }
  }

  async proceedOrPromptBasedOnResults(results, partialDiscardFilePath = null) {
    const conflicts = results.filter(({conflict}) => conflict);
    if (conflicts.length === 0) {
      await this.proceedWithLastDiscardUndo(results, partialDiscardFilePath);
    } else {
      await this.promptAboutConflicts(results, conflicts, partialDiscardFilePath);
    }
  }

  async promptAboutConflicts(results, conflicts, partialDiscardFilePath = null) {
    const conflictedFiles = conflicts.map(({filePath}) => `\t${filePath}`).join('\n');
    const choice = this.props.confirm({
      message: 'Undoing will result in conflicts...',
      detailedMessage: `for the following files:\n${conflictedFiles}\n` +
        'Would you like to apply the changes with merge conflict markers, ' +
        'or open the text with merge conflict markers in a new file?',
      buttons: ['Merge with conflict markers', 'Open in new file', 'Cancel undo'],
    });
    if (choice === 0) {
      await this.proceedWithLastDiscardUndo(results, partialDiscardFilePath);
    } else if (choice === 1) {
      await this.openConflictsInNewEditors(conflicts.map(({resultPath}) => resultPath));
    }
  }

  cleanUpHistoryForFilePaths(filePaths, partialDiscardFilePath = null) {
    this.props.repository.clearDiscardHistory(partialDiscardFilePath);
    const filePathsStr = filePaths.map(filePath => `\`${filePath}\``).join('<br>');
    this.props.notificationManager.addError(
      'Discard history has expired.',
      {description: `Cannot undo discard for<br>${filePathsStr}<br>Stale discard history has been deleted.`},
    );
  }

  async proceedWithLastDiscardUndo(results, partialDiscardFilePath = null) {
    const promises = results.map(async result => {
      const {filePath, resultPath} = result;
      const absFilePath = path.join(this.props.repository.getWorkingDirectoryPath(), filePath);
      await copyFile(resultPath, absFilePath);
    });
    await Promise.all(promises);
    await this.props.repository.popDiscardHistory(partialDiscardFilePath);
  }

  async openConflictsInNewEditors(resultPaths) {
    const editorPromises = resultPaths.map(resultPath => {
      return this.props.workspace.open(resultPath);
    });
    return await Promise.all(editorPromises);
  }

  /*
   * Asynchronously count the conflict markers present in a file specified by full path.
   */
  @autobind
  refreshResolutionProgress(fullPath) {
    const readStream = fs.createReadStream(fullPath, {encoding: 'utf8'});
    return new Promise(resolve => {
      Conflict.countFromStream(readStream).then(count => {
        this.props.resolutionProgress.reportMarkerCount(fullPath, count);
      });
    });
  }
}<|MERGE_RESOLUTION|>--- conflicted
+++ resolved
@@ -20,12 +20,8 @@
 import RepositoryConflictController from './repository-conflict-controller';
 import ModelObserver from '../models/model-observer';
 import ModelStateRegistry from '../models/model-state-registry';
-<<<<<<< HEAD
+import Conflict from '../models/conflicts/conflict';
 import {copyFile} from '../helpers';
-=======
-import Conflict from '../models/conflicts/conflict';
-import {copyFile, readFile} from '../helpers';
->>>>>>> bd752737
 import {GitError} from '../git-shell-out-strategy';
 
 const nullFilePatchState = {
@@ -166,11 +162,8 @@
                   ensureGitPanel={this.ensureGitPanel}
                   openFiles={this.openFiles}
                   discardWorkDirChangesForPaths={this.discardWorkDirChangesForPaths}
-<<<<<<< HEAD
                   undoLastDiscard={this.undoLastDiscard}
-=======
                   refreshResolutionProgress={this.refreshResolutionProgress}
->>>>>>> bd752737
                 />
               </EtchWrapper>
             </Tabs.Panel>
