import {CompositeDisposable, Disposable} from 'event-kit';

import path from 'path';
import fs from 'fs-extra';

import React from 'react';
import ReactDom from 'react-dom';

import {fileExists, autobind} from './helpers';
import WorkdirCache from './models/workdir-cache';
import WorkdirContext from './models/workdir-context';
import WorkdirContextPool from './models/workdir-context-pool';
import Repository from './models/repository';
import StyleCalculator from './models/style-calculator';
import GithubLoginModel from './models/github-login-model';
import RootController from './controllers/root-controller';
import StubItem from './items/stub-item';
import Switchboard from './switchboard';
import yardstick from './yardstick';
import GitTimingsView from './views/git-timings-view';
import ContextMenuInterceptor from './context-menu-interceptor';
import AsyncQueue from './async-queue';
import WorkerManager from './worker-manager';
import getRepoPipelineManager from './get-repo-pipeline-manager';
import {reporterProxy} from './reporter-proxy';

const defaultState = {
  newProject: true,
};

export default class GithubPackage {
  constructor({
    workspace, project, commandRegistry, notificationManager, tooltips, styles, grammars, config, deserializers,
    confirm, getLoadSettings,
    configDirPath,
    renderFn, loginModel,
  }) {
    autobind(
      this,
      'consumeStatusBar', 'createGitTimingsView', 'createIssueishPaneItemStub', 'createDockItemStub',
      'createFilePatchControllerStub', 'destroyGitTabItem', 'destroyGithubTabItem', 'createRepositoryForProjectPath',
      'cloneRepositoryForProjectPath', 'getRepositoryForWorkdir', 'scheduleActiveContextUpdate',
    );

    this.workspace = workspace;
    this.project = project;
    this.commandRegistry = commandRegistry;
    this.deserializers = deserializers;
    this.notificationManager = notificationManager;
    this.tooltips = tooltips;
    this.config = config;
    this.styles = styles;
    this.grammars = grammars;
    this.configPath = path.join(configDirPath, 'github.cson');

    this.styleCalculator = new StyleCalculator(this.styles, this.config);
    this.confirm = confirm;
    this.startOpen = false;
    this.activated = false;

    const criteria = {
      projectPathCount: this.project.getPaths().length,
      initPathCount: (getLoadSettings().initialPaths || []).length,
    };

    this.pipelineManager = getRepoPipelineManager({confirm, notificationManager, workspace});

    this.activeContextQueue = new AsyncQueue();
    this.guessedContext = WorkdirContext.guess(criteria, this.pipelineManager);
    this.activeContext = this.guessedContext;
    this.workdirCache = new WorkdirCache();
    this.contextPool = new WorkdirContextPool({
      window,
      workspace,
      promptCallback: query => this.controller.promptForCredentials(query),
      pipelineManager: this.pipelineManager,
    });

    this.switchboard = new Switchboard();

    this.loginModel = loginModel || new GithubLoginModel();
    this.renderFn = renderFn || ((component, node, callback) => {
      return ReactDom.render(component, node, callback);
    });

    // Handle events from all resident contexts.
    this.subscriptions = new CompositeDisposable(
      this.contextPool.onDidChangeWorkdirOrHead(context => {
        this.refreshAtomGitRepository(context.getWorkingDirectory());
      }),
      this.contextPool.onDidUpdateRepository(context => {
        this.switchboard.didUpdateRepository(context.getRepository());
      }),
      this.contextPool.onDidDestroyRepository(context => {
        if (context === this.activeContext) {
          this.setActiveContext(WorkdirContext.absent({pipelineManager: this.pipelineManager}));
        }
      }),
      ContextMenuInterceptor,
    );

    this.setupYardstick();
  }

  setupYardstick() {
    const stagingSeries = ['stageLine', 'stageHunk', 'unstageLine', 'unstageHunk'];

    this.subscriptions.add(
      // Staging and unstaging operations
      this.switchboard.onDidBeginStageOperation(payload => {
        if (payload.stage && payload.line) {
          yardstick.begin('stageLine');
        } else if (payload.stage && payload.hunk) {
          yardstick.begin('stageHunk');
        } else if (payload.stage && payload.file) {
          yardstick.begin('stageFile');
        } else if (payload.stage && payload.mode) {
          yardstick.begin('stageMode');
        } else if (payload.stage && payload.symlink) {
          yardstick.begin('stageSymlink');
        } else if (payload.unstage && payload.line) {
          yardstick.begin('unstageLine');
        } else if (payload.unstage && payload.hunk) {
          yardstick.begin('unstageHunk');
        } else if (payload.unstage && payload.file) {
          yardstick.begin('unstageFile');
        } else if (payload.unstage && payload.mode) {
          yardstick.begin('unstageMode');
        } else if (payload.unstage && payload.symlink) {
          yardstick.begin('unstageSymlink');
        }
      }),
      this.switchboard.onDidUpdateRepository(() => {
        yardstick.mark(stagingSeries, 'update-repository');
      }),
      this.switchboard.onDidFinishRender(context => {
        if (context === 'RootController.showFilePatchForPath') {
          yardstick.finish(stagingSeries);
        }
      }),

      // Active context changes
      this.switchboard.onDidScheduleActiveContextUpdate(() => {
        yardstick.begin('activeContextChange');
      }),
      this.switchboard.onDidBeginActiveContextUpdate(() => {
        yardstick.mark('activeContextChange', 'queue-wait');
      }),
      this.switchboard.onDidFinishContextChangeRender(() => {
        yardstick.mark('activeContextChange', 'render');
      }),
      this.switchboard.onDidFinishActiveContextUpdate(() => {
        yardstick.finish('activeContextChange');
      }),
    );
  }

  async activate(state = {}) {
    this.savedState = {...defaultState, ...state};

    const firstRun = !await fileExists(this.configPath);
    const newProject = this.savedState.firstRun !== undefined ? this.savedState.firstRun : this.savedState.newProject;

    this.startOpen = firstRun || newProject;
    this.startRevealed = firstRun && !this.config.get('welcome.showOnStartup');

    if (firstRun) {
      await fs.writeFile(this.configPath, '# Store non-visible GitHub package state.\n', {encoding: 'utf8'});
    }

    const hasSelectedFiles = event => {
      return !!event.target.closest('.github-FilePatchListView').querySelector('.is-selected');
    };

    this.subscriptions.add(
      this.project.onDidChangePaths(this.scheduleActiveContextUpdate),
      this.workspace.getCenter().onDidChangeActivePaneItem(this.scheduleActiveContextUpdate),
      this.styleCalculator.startWatching(
        'github-package-styles',
        ['editor.fontSize', 'editor.fontFamily', 'editor.lineHeight', 'editor.tabLength'],
        config => `
          .github-FilePatchView {
            font-size: 1.1em;
          }

          .github-HunkView-line {
            font-size: ${config.get('editor.fontSize')}px;
            font-family: ${config.get('editor.fontFamily')};
            line-height: ${config.get('editor.lineHeight')};
            tab-size: ${config.get('editor.tabLength')}
          }
        `,
      ),
      atom.contextMenu.add({
        '.github-UnstagedChanges .github-FilePatchListView': [
          {
            label: 'Stage',
            command: 'core:confirm',
            shouldDisplay: hasSelectedFiles,
          },
          {
            type: 'separator',
            shouldDisplay: hasSelectedFiles,
          },
          {
            label: 'Discard Changes',
            command: 'github:discard-changes-in-selected-files',
            shouldDisplay: hasSelectedFiles,
          },
        ],
        '.github-StagedChanges .github-FilePatchListView': [
          {
            label: 'Unstage',
            command: 'core:confirm',
            shouldDisplay: hasSelectedFiles,
          },
        ],
        '.github-MergeConflictPaths .github-FilePatchListView': [
          {
            label: 'Stage',
            command: 'core:confirm',
            shouldDisplay: hasSelectedFiles,
          },
          {
            type: 'separator',
            shouldDisplay: hasSelectedFiles,
          },
          {
            label: 'Resolve File As Ours',
            command: 'github:resolve-file-as-ours',
            shouldDisplay: hasSelectedFiles,
          },
          {
            label: 'Resolve File As Theirs',
            command: 'github:resolve-file-as-theirs',
            shouldDisplay: hasSelectedFiles,
          },
        ],
      }),
    );

    this.activated = true;
    this.scheduleActiveContextUpdate(this.savedState);
    this.rerender();
  }

  serialize() {
    const activeRepository = this.getActiveRepository();
    const activeRepositoryPath = activeRepository ? activeRepository.getWorkingDirectoryPath() : null;

    return {
      activeRepositoryPath,
      newProject: false,
    };
  }

  rerender(callback) {
    if (this.workspace.isDestroyed()) {
      return;
    }

    if (!this.activated) {
      return;
    }

    if (!this.element) {
      this.element = document.createElement('div');
      this.subscriptions.add(new Disposable(() => {
        ReactDom.unmountComponentAtNode(this.element);
        delete this.element;
      }));
    }

    this.renderFn(
      <RootController
        ref={c => { this.controller = c; }}
        workspace={this.workspace}
        deserializers={this.deserializers}
        commandRegistry={this.commandRegistry}
        notificationManager={this.notificationManager}
        tooltips={this.tooltips}
        grammars={this.grammars}
        config={this.config}
        project={this.project}
        confirm={this.confirm}
        workdirContextPool={this.contextPool}
        loginModel={this.loginModel}
        repository={this.getActiveRepository()}
        resolutionProgress={this.getActiveResolutionProgress()}
        statusBar={this.statusBar}
        createRepositoryForProjectPath={this.createRepositoryForProjectPath}
        cloneRepositoryForProjectPath={this.cloneRepositoryForProjectPath}
        switchboard={this.switchboard}
        startOpen={this.startOpen}
        startRevealed={this.startRevealed}
        removeFilePatchItem={this.removeFilePatchItem}
        getRepositoryForWorkdir={this.getRepositoryForWorkdir}
      />, this.element, callback,
    );
  }

  async deactivate() {
    this.subscriptions.dispose();
    this.contextPool.clear();
    WorkerManager.reset(false);
    if (this.guessedContext) {
      this.guessedContext.destroy();
      this.guessedContext = null;
    }
    await yardstick.flush();
  }

  consumeStatusBar(statusBar) {
    this.statusBar = statusBar;
    this.rerender();
  }

  consumeReporter(reporter) {
    reporterProxy.setReporter(reporter);
  }

  createGitTimingsView() {
    return StubItem.create('git-timings-view', {
      title: 'GitHub Package Timings View',
    }, GitTimingsView.buildURI());
  }

  createIssueishPaneItemStub({uri}) {
    return StubItem.create('issueish-detail-item', {
      title: 'Issueish',
    }, uri);
  }

  createDockItemStub({uri}) {
    let item;
    switch (uri) {
    // always return an empty stub
    // but only set it as the active item for a tab type
    // if it doesn't already exist
    case 'atom-github://dock-item/git':
      item = this.createGitStub(uri);
      this.gitTabStubItem = this.gitTabStubItem || item;
      break;
    case 'atom-github://dock-item/github':
      item = this.createGitHubStub(uri);
      this.githubTabStubItem = this.githubTabStubItem || item;
      break;
    default:
      throw new Error(`Invalid DockItem stub URI: ${uri}`);
    }

    if (this.controller) {
      this.rerender();
    }
    return item;
  }

  createGitStub(uri) {
    return StubItem.create('git', {
      title: 'Git',
    }, uri);
  }

<<<<<<< HEAD
  createGithubTabControllerStub(uri) {
    return StubItem.create('github-tab-controller', {
      title: 'GitHub',
=======
  createGitHubStub(uri) {
    return StubItem.create('github', {
      title: 'GitHub (preview)',
>>>>>>> 397e4314
    }, uri);
  }

  createFilePatchControllerStub({uri} = {}) {
    const item = StubItem.create('git-file-patch-controller', {
      title: 'Diff',
    }, uri);
    if (this.controller) {
      this.rerender();
    }
    return item;
  }

  destroyGitTabItem() {
    if (this.gitTabStubItem) {
      this.gitTabStubItem.destroy();
      this.gitTabStubItem = null;
      if (this.controller) {
        this.rerender();
      }
    }
  }

  destroyGithubTabItem() {
    if (this.githubTabStubItem) {
      this.githubTabStubItem.destroy();
      this.githubTabStubItem = null;
      if (this.controller) {
        this.rerender();
      }
    }
  }

  async createRepositoryForProjectPath(projectPath) {
    await fs.mkdirs(projectPath);

    const repository = this.contextPool.add(projectPath).getRepository();
    await repository.init();
    this.workdirCache.invalidate();

    if (!this.project.contains(projectPath)) {
      this.project.addPath(projectPath);
    }

    await this.scheduleActiveContextUpdate();
  }

  async cloneRepositoryForProjectPath(remoteUrl, projectPath) {
    const context = this.contextPool.getContext(projectPath);
    let repository;
    if (context.isPresent()) {
      repository = context.getRepository();
      await repository.clone(remoteUrl);
      repository.destroy();
    } else {
      repository = new Repository(projectPath, null, {pipelineManager: this.pipelineManager});
      await repository.clone(remoteUrl);
    }

    this.workdirCache.invalidate();

    this.project.addPath(projectPath);

    await this.scheduleActiveContextUpdate();
  }

  getRepositoryForWorkdir(projectPath) {
    const loadingGuessRepo = Repository.loadingGuess({pipelineManager: this.pipelineManager});
    return this.guessedContext ? loadingGuessRepo : this.contextPool.getContext(projectPath).getRepository();
  }

  getActiveWorkdir() {
    return this.activeContext.getWorkingDirectory();
  }

  getActiveRepository() {
    return this.activeContext.getRepository();
  }

  getActiveResolutionProgress() {
    return this.activeContext.getResolutionProgress();
  }

  getContextPool() {
    return this.contextPool;
  }

  getSwitchboard() {
    return this.switchboard;
  }

  async scheduleActiveContextUpdate(savedState = {}) {
    this.switchboard.didScheduleActiveContextUpdate();
    await this.activeContextQueue.push(this.updateActiveContext.bind(this, savedState), {parallel: false});
  }

  /**
   * Derive the git working directory context that should be used for the package's git operations based on the current
   * state of the Atom workspace. In priority, this prefers:
   *
   * - A git working directory that contains the active pane item in the workspace's center.
   * - A git working directory corresponding to a single Project.
   * - When initially activating the package, the working directory that was active when the package was last
   *   serialized.
   * - The current context, unchanged, which may be a `NullWorkdirContext`.
   *
   * First updates the pool of resident contexts to match all git working directories that correspond to open
   * projects and pane items.
   */
  async getNextContext(savedState) {
    const workdirs = new Set(
      await Promise.all(
        this.project.getPaths().map(async projectPath => {
          const workdir = await this.workdirCache.find(projectPath);
          return workdir || projectPath;
        }),
      ),
    );

    const fromPaneItem = async maybeItem => {
      const itemPath = pathForPaneItem(maybeItem);

      if (!itemPath) {
        return {};
      }

      const itemWorkdir = await this.workdirCache.find(itemPath);

      if (itemWorkdir && !this.project.contains(itemPath)) {
        workdirs.add(itemWorkdir);
      }

      return {itemPath, itemWorkdir};
    };

    const active = await fromPaneItem(this.workspace.getCenter().getActivePaneItem());

    this.contextPool.set(workdirs, savedState);

    if (active.itemPath) {
      // Prefer an active item
      return this.contextPool.getContext(active.itemWorkdir || active.itemPath);
    }

    if (this.project.getPaths().length === 1) {
      // Single project
      const projectPath = this.project.getPaths()[0];
      const activeWorkingDir = await this.workdirCache.find(projectPath);
      return this.contextPool.getContext(activeWorkingDir || projectPath);
    }

    if (this.project.getPaths().length === 0 && !this.activeContext.getRepository().isUndetermined()) {
      // No projects. Revert to the absent context unless we've guessed that more projects are on the way.
      return WorkdirContext.absent({pipelineManager: this.pipelineManager});
    }

    // Restore models from saved state. Will return a NullWorkdirContext if this path is not presently
    // resident in the pool.
    const savedWorkingDir = savedState.activeRepositoryPath;
    if (savedWorkingDir) {
      return this.contextPool.getContext(savedWorkingDir);
    }

    return this.activeContext;
  }

  setActiveContext(nextActiveContext) {
    if (nextActiveContext !== this.activeContext) {
      if (this.activeContext === this.guessedContext) {
        this.guessedContext.destroy();
        this.guessedContext = null;
      }
      this.activeContext = nextActiveContext;
      this.rerender(() => {
        this.switchboard.didFinishContextChangeRender();
        this.switchboard.didFinishActiveContextUpdate();
      });
    } else {
      this.switchboard.didFinishActiveContextUpdate();
    }
  }

  async updateActiveContext(savedState = {}) {
    if (this.workspace.isDestroyed()) {
      return;
    }

    this.switchboard.didBeginActiveContextUpdate();

    const nextActiveContext = await this.getNextContext(savedState);
    this.setActiveContext(nextActiveContext);
  }

  refreshAtomGitRepository(workdir) {
    const atomGitRepo = this.project.getRepositories().find(repo => {
      return repo && path.normalize(repo.getWorkingDirectory()) === workdir;
    });
    return atomGitRepo ? atomGitRepo.refreshStatus() : Promise.resolve();
  }
}

function pathForPaneItem(paneItem) {
  if (!paneItem) {
    return null;
  }

  // Likely GitHub package provided pane item
  if (typeof paneItem.getWorkingDirectory === 'function') {
    return paneItem.getWorkingDirectory();
  }

  // TextEditor-like
  if (typeof paneItem.getPath === 'function') {
    return paneItem.getPath();
  }

  // Oh well
  return null;
}<|MERGE_RESOLUTION|>--- conflicted
+++ resolved
@@ -361,15 +361,9 @@
     }, uri);
   }
 
-<<<<<<< HEAD
-  createGithubTabControllerStub(uri) {
-    return StubItem.create('github-tab-controller', {
-      title: 'GitHub',
-=======
   createGitHubStub(uri) {
     return StubItem.create('github', {
-      title: 'GitHub (preview)',
->>>>>>> 397e4314
+      title: 'GitHub',
     }, uri);
   }
 
