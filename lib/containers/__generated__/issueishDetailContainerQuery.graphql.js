/**
 * @flow
<<<<<<< HEAD
 * @relayHash 3ff8f08909b2d8ece9d3fe0bf2950805
=======
 * @relayHash d9bc206d6bd62b978d889af219ec648d
>>>>>>> 7ecd93ad
 */

/* eslint-disable */

'use strict';

/*::
import type { ConcreteRequest } from 'relay-runtime';
type issueishDetailController_repository$ref = any;
export type issueishDetailContainerQueryVariables = {|
  repoOwner: string,
  repoName: string,
  issueishNumber: number,
  timelineCount: number,
  timelineCursor?: ?string,
|};
export type issueishDetailContainerQueryResponse = {|
  +repository: ?{|
    +$fragmentRefs: issueishDetailController_repository$ref
  |}
|};
export type issueishDetailContainerQuery = {|
  variables: issueishDetailContainerQueryVariables,
  response: issueishDetailContainerQueryResponse,
|};
*/


/*
query issueishDetailContainerQuery(
  $repoOwner: String!
  $repoName: String!
  $issueishNumber: Int!
  $timelineCount: Int!
  $timelineCursor: String
) {
  repository(owner: $repoOwner, name: $repoName) {
    ...issueishDetailController_repository_n0A9R
    id
  }
}

fragment issueishDetailController_repository_n0A9R on Repository {
  ...issueishDetailView_repository
  name
  owner {
    __typename
    login
    id
  }
  issueish: issueOrPullRequest(number: $issueishNumber) {
    __typename
    ... on Issue {
      title
      number
      ...issueishDetailView_issueish_3D8CP9
    }
    ... on PullRequest {
      title
      number
      headRefName
      headRepository {
        name
        owner {
          __typename
          login
          id
        }
        url
        sshUrl
        id
      }
      ...issueishDetailView_issueish_3D8CP9
    }
    ... on Node {
      id
    }
  }
}

fragment issueishDetailView_repository on Repository {
  id
  name
  owner {
    __typename
    login
    id
  }
}

fragment issueishDetailView_issueish_3D8CP9 on IssueOrPullRequest {
  __typename
  ... on Node {
    id
  }
  ... on Issue {
    state
    number
    title
    bodyHTML
    author {
      __typename
      login
      avatarUrl
      ... on User {
        url
      }
      ... on Bot {
        url
      }
      ... on Node {
        id
      }
    }
    ...issueTimelineController_issue_3D8CP9
  }
  ... on PullRequest {
    changedFiles
    countedCommits: commits {
      totalCount
    }
    ...prStatusesView_pullRequest
    state
    number
    title
    bodyHTML
    baseRefName
    headRefName
    author {
      __typename
      login
      avatarUrl
      ... on User {
        url
      }
      ... on Bot {
        url
      }
      ... on Node {
        id
      }
    }
    ...prTimelineController_pullRequest_3D8CP9
  }
  ... on UniformResourceLocatable {
    url
  }
  ... on Reactable {
    reactionGroups {
      content
      users {
        totalCount
      }
    }
  }
}

fragment issueTimelineController_issue_3D8CP9 on Issue {
  url
  timeline(first: $timelineCount, after: $timelineCursor) {
    pageInfo {
      endCursor
      hasNextPage
    }
    edges {
      cursor
      node {
        __typename
        ...commitsView_nodes
        ...issueCommentView_item
        ...crossReferencedEventsView_nodes
        ... on Node {
          id
        }
      }
    }
  }
}

fragment prStatusesView_pullRequest on PullRequest {
  id
  commits(last: 1) {
    edges {
      node {
        commit {
          status {
            state
            contexts {
              id
              state
              ...prStatusContextView_context
            }
            id
          }
          id
        }
        id
      }
    }
  }
}

fragment prTimelineController_pullRequest_3D8CP9 on PullRequest {
  url
  ...headRefForcePushedEventView_issueish
  timeline(first: $timelineCount, after: $timelineCursor) {
    pageInfo {
      endCursor
      hasNextPage
    }
    edges {
      cursor
      node {
        __typename
        ...commitsView_nodes
        ...issueCommentView_item
        ...mergedEventView_item
        ...headRefForcePushedEventView_item
        ...commitCommentThreadView_item
        ...crossReferencedEventsView_nodes
        ... on Node {
          id
        }
      }
    }
  }
}

fragment headRefForcePushedEventView_issueish on PullRequest {
  headRefName
  headRepositoryOwner {
    __typename
    login
    id
  }
  repository {
    owner {
      __typename
      login
      id
    }
    id
  }
}

fragment commitsView_nodes on Commit {
  id
  author {
    name
    user {
      login
      id
    }
  }
  ...commitView_item
}

fragment issueCommentView_item on IssueComment {
  author {
    __typename
    avatarUrl
    login
    ... on Node {
      id
    }
  }
  bodyHTML
  createdAt
  url
}

fragment mergedEventView_item on MergedEvent {
  actor {
    __typename
    avatarUrl
    login
    ... on Node {
      id
    }
  }
  commit {
    oid
    id
  }
  mergeRefName
  createdAt
}

fragment headRefForcePushedEventView_item on HeadRefForcePushedEvent {
  actor {
    __typename
    avatarUrl
    login
    ... on Node {
      id
    }
  }
  beforeCommit {
    oid
    id
  }
  afterCommit {
    oid
    id
  }
  createdAt
}

fragment commitCommentThreadView_item on CommitCommentThread {
  commit {
    oid
    id
  }
  comments(first: 100) {
    edges {
      node {
        id
        ...commitCommentView_item
      }
    }
  }
}

fragment crossReferencedEventsView_nodes on CrossReferencedEvent {
  id
  referencedAt
  isCrossRepository
  actor {
    __typename
    login
    avatarUrl
    ... on Node {
      id
    }
  }
  source {
    __typename
    ... on RepositoryNode {
      repository {
        name
        owner {
          __typename
          login
          id
        }
        id
      }
    }
    ... on Node {
      id
    }
  }
  ...crossReferencedEventView_item
}

fragment crossReferencedEventView_item on CrossReferencedEvent {
  id
  isCrossRepository
  source {
    __typename
    ... on Issue {
      number
      title
      url
      issueState: state
    }
    ... on PullRequest {
      number
      title
      url
      prState: state
    }
    ... on RepositoryNode {
      repository {
        name
        isPrivate
        owner {
          __typename
          login
          id
        }
        id
      }
    }
    ... on Node {
      id
    }
  }
}

fragment commitCommentView_item on CommitComment {
  author {
    __typename
    login
    avatarUrl
    ... on Node {
      id
    }
  }
  commit {
    oid
    id
  }
  bodyHTML
  createdAt
  path
  position
}

fragment commitView_item on Commit {
  author {
    name
    avatarUrl
    user {
      login
      id
    }
  }
  committer {
    name
    avatarUrl
    user {
      login
      id
    }
  }
  authoredByCommitter
  oid
  message
  messageHeadlineHTML
  commitUrl
}

fragment prStatusContextView_context on StatusContext {
  context
  description
  state
  targetUrl
}
*/

const node/*: ConcreteRequest*/ = (function(){
var v0 = [
  {
    "kind": "LocalArgument",
    "name": "repoOwner",
    "type": "String!",
    "defaultValue": null
  },
  {
    "kind": "LocalArgument",
    "name": "repoName",
    "type": "String!",
    "defaultValue": null
  },
  {
    "kind": "LocalArgument",
    "name": "issueishNumber",
    "type": "Int!",
    "defaultValue": null
  },
  {
    "kind": "LocalArgument",
    "name": "timelineCount",
    "type": "Int!",
    "defaultValue": null
  },
  {
    "kind": "LocalArgument",
    "name": "timelineCursor",
    "type": "String",
    "defaultValue": null
  }
],
v1 = [
  {
    "kind": "Variable",
    "name": "name",
    "variableName": "repoName",
    "type": "String!"
  },
  {
    "kind": "Variable",
    "name": "owner",
    "variableName": "repoOwner",
    "type": "String!"
  }
],
v2 = {
  "kind": "ScalarField",
  "alias": null,
  "name": "id",
  "args": null,
  "storageKey": null
},
v3 = {
  "kind": "ScalarField",
  "alias": null,
  "name": "name",
  "args": null,
  "storageKey": null
},
v4 = {
  "kind": "ScalarField",
  "alias": null,
  "name": "__typename",
  "args": null,
  "storageKey": null
},
v5 = {
  "kind": "ScalarField",
  "alias": null,
  "name": "login",
  "args": null,
  "storageKey": null
},
v6 = [
  v4,
  v5,
  v2
],
v7 = {
  "kind": "LinkedField",
  "alias": null,
  "name": "owner",
  "storageKey": null,
  "args": null,
  "concreteType": null,
  "plural": false,
  "selections": v6
},
v8 = {
  "kind": "ScalarField",
  "alias": null,
  "name": "state",
  "args": null,
  "storageKey": null
},
v9 = {
  "kind": "ScalarField",
  "alias": null,
  "name": "title",
  "args": null,
  "storageKey": null
},
v10 = {
  "kind": "ScalarField",
  "alias": null,
  "name": "url",
  "args": null,
  "storageKey": null
},
v11 = [
  {
    "kind": "Variable",
    "name": "after",
    "variableName": "timelineCursor",
    "type": "String"
  },
  {
    "kind": "Variable",
    "name": "first",
    "variableName": "timelineCount",
    "type": "Int"
  }
],
v12 = {
  "kind": "LinkedField",
  "alias": null,
  "name": "pageInfo",
  "storageKey": null,
  "args": null,
  "concreteType": "PageInfo",
  "plural": false,
  "selections": [
    {
      "kind": "ScalarField",
      "alias": null,
      "name": "endCursor",
      "args": null,
      "storageKey": null
    },
    {
      "kind": "ScalarField",
      "alias": null,
      "name": "hasNextPage",
      "args": null,
      "storageKey": null
    }
  ]
},
v13 = {
  "kind": "ScalarField",
  "alias": null,
  "name": "cursor",
  "args": null,
  "storageKey": null
},
v14 = {
  "kind": "ScalarField",
  "alias": null,
  "name": "avatarUrl",
  "args": null,
  "storageKey": null
},
v15 = [
  v4,
  v5,
  v14,
  v2
],
v16 = {
  "kind": "ScalarField",
  "alias": null,
  "name": "number",
  "args": null,
  "storageKey": null
},
v17 = {
  "kind": "InlineFragment",
  "type": "CrossReferencedEvent",
  "selections": [
    {
      "kind": "ScalarField",
      "alias": null,
      "name": "referencedAt",
      "args": null,
      "storageKey": null
    },
    {
      "kind": "ScalarField",
      "alias": null,
      "name": "isCrossRepository",
      "args": null,
      "storageKey": null
    },
    {
      "kind": "LinkedField",
      "alias": null,
      "name": "actor",
      "storageKey": null,
      "args": null,
      "concreteType": null,
      "plural": false,
      "selections": v15
    },
    {
      "kind": "LinkedField",
      "alias": null,
      "name": "source",
      "storageKey": null,
      "args": null,
      "concreteType": null,
      "plural": false,
      "selections": [
        v4,
        {
          "kind": "LinkedField",
          "alias": null,
          "name": "repository",
          "storageKey": null,
          "args": null,
          "concreteType": "Repository",
          "plural": false,
          "selections": [
            v3,
            v7,
            v2,
            {
              "kind": "ScalarField",
              "alias": null,
              "name": "isPrivate",
              "args": null,
              "storageKey": null
            }
          ]
        },
        v2,
        {
          "kind": "InlineFragment",
          "type": "PullRequest",
          "selections": [
            v16,
            v9,
            v10,
            {
              "kind": "ScalarField",
              "alias": "prState",
              "name": "state",
              "args": null,
              "storageKey": null
            }
          ]
        },
        {
          "kind": "InlineFragment",
          "type": "Issue",
          "selections": [
            v16,
            v9,
            v10,
            {
              "kind": "ScalarField",
              "alias": "issueState",
              "name": "state",
              "args": null,
              "storageKey": null
            }
          ]
        }
      ]
    }
  ]
},
v18 = {
  "kind": "ScalarField",
  "alias": null,
  "name": "oid",
  "args": null,
  "storageKey": null
},
v19 = [
  v18,
  v2
],
v20 = {
  "kind": "LinkedField",
  "alias": null,
  "name": "commit",
  "storageKey": null,
  "args": null,
  "concreteType": "Commit",
  "plural": false,
  "selections": v19
},
v21 = {
  "kind": "ScalarField",
  "alias": null,
  "name": "bodyHTML",
  "args": null,
  "storageKey": null
},
v22 = {
  "kind": "ScalarField",
  "alias": null,
  "name": "createdAt",
  "args": null,
  "storageKey": null
},
v23 = [
  v4,
  v14,
  v5,
  v2
],
v24 = {
  "kind": "LinkedField",
  "alias": null,
  "name": "actor",
  "storageKey": null,
  "args": null,
  "concreteType": null,
  "plural": false,
  "selections": v23
},
v25 = {
  "kind": "InlineFragment",
  "type": "IssueComment",
  "selections": [
    {
      "kind": "LinkedField",
      "alias": null,
      "name": "author",
      "storageKey": null,
      "args": null,
      "concreteType": null,
      "plural": false,
      "selections": v23
    },
    v21,
    v22,
    v10
  ]
},
v26 = {
  "kind": "LinkedField",
  "alias": null,
  "name": "user",
  "storageKey": null,
  "args": null,
  "concreteType": "User",
  "plural": false,
  "selections": [
    v5,
    v2
  ]
},
v27 = {
  "kind": "InlineFragment",
  "type": "Commit",
  "selections": [
    {
      "kind": "LinkedField",
      "alias": null,
      "name": "author",
      "storageKey": null,
      "args": null,
      "concreteType": "GitActor",
      "plural": false,
      "selections": [
        v3,
        v26,
        v14
      ]
    },
    {
      "kind": "LinkedField",
      "alias": null,
      "name": "committer",
      "storageKey": null,
      "args": null,
      "concreteType": "GitActor",
      "plural": false,
      "selections": [
        v3,
        v14,
        v26
      ]
    },
    {
      "kind": "ScalarField",
      "alias": null,
      "name": "authoredByCommitter",
      "args": null,
      "storageKey": null
    },
    v18,
    {
      "kind": "ScalarField",
      "alias": null,
      "name": "message",
      "args": null,
      "storageKey": null
    },
    {
      "kind": "ScalarField",
      "alias": null,
      "name": "messageHeadlineHTML",
      "args": null,
      "storageKey": null
    },
    {
      "kind": "ScalarField",
      "alias": null,
      "name": "commitUrl",
      "args": null,
      "storageKey": null
    }
  ]
},
v28 = [
  {
    "kind": "ScalarField",
    "alias": null,
    "name": "totalCount",
    "args": null,
    "storageKey": null
  }
],
v29 = [
  v10
],
v30 = {
  "kind": "LinkedField",
  "alias": null,
  "name": "author",
  "storageKey": null,
  "args": null,
  "concreteType": null,
  "plural": false,
  "selections": [
    v4,
    v5,
    v14,
    v2,
    {
      "kind": "InlineFragment",
      "type": "Bot",
      "selections": v29
    },
    {
      "kind": "InlineFragment",
      "type": "User",
      "selections": v29
    }
  ]
},
v31 = {
  "kind": "LinkedField",
  "alias": null,
  "name": "reactionGroups",
  "storageKey": null,
  "args": null,
  "concreteType": "ReactionGroup",
  "plural": true,
  "selections": [
    {
      "kind": "ScalarField",
      "alias": null,
      "name": "content",
      "args": null,
      "storageKey": null
    },
    {
      "kind": "LinkedField",
      "alias": null,
      "name": "users",
      "storageKey": null,
      "args": null,
      "concreteType": "ReactingUserConnection",
      "plural": false,
      "selections": v28
    }
  ]
};
return {
  "kind": "Request",
  "operationKind": "query",
  "name": "issueishDetailContainerQuery",
  "id": null,
  "text": "query issueishDetailContainerQuery(\n  $repoOwner: String!\n  $repoName: String!\n  $issueishNumber: Int!\n  $timelineCount: Int!\n  $timelineCursor: String\n) {\n  repository(owner: $repoOwner, name: $repoName) {\n    ...issueishDetailController_repository_n0A9R\n    id\n  }\n}\n\nfragment issueishDetailController_repository_n0A9R on Repository {\n  ...issueishDetailView_repository\n  name\n  owner {\n    __typename\n    login\n    id\n  }\n  issueish: issueOrPullRequest(number: $issueishNumber) {\n    __typename\n    ... on Issue {\n      title\n      number\n      ...issueishDetailView_issueish_3D8CP9\n    }\n    ... on PullRequest {\n      title\n      number\n      headRefName\n      headRepository {\n        name\n        owner {\n          __typename\n          login\n          id\n        }\n        url\n        sshUrl\n        id\n      }\n      ...issueishDetailView_issueish_3D8CP9\n    }\n    ... on Node {\n      id\n    }\n  }\n}\n\nfragment issueishDetailView_repository on Repository {\n  id\n  name\n  owner {\n    __typename\n    login\n    id\n  }\n}\n\nfragment issueishDetailView_issueish_3D8CP9 on IssueOrPullRequest {\n  __typename\n  ... on Node {\n    id\n  }\n  ... on Issue {\n    state\n    number\n    title\n    bodyHTML\n    author {\n      __typename\n      login\n      avatarUrl\n      ... on User {\n        url\n      }\n      ... on Bot {\n        url\n      }\n      ... on Node {\n        id\n      }\n    }\n    ...issueTimelineController_issue_3D8CP9\n  }\n  ... on PullRequest {\n    changedFiles\n    countedCommits: commits {\n      totalCount\n    }\n    ...prStatusesView_pullRequest\n    state\n    number\n    title\n    bodyHTML\n    baseRefName\n    headRefName\n    author {\n      __typename\n      login\n      avatarUrl\n      ... on User {\n        url\n      }\n      ... on Bot {\n        url\n      }\n      ... on Node {\n        id\n      }\n    }\n    ...prTimelineController_pullRequest_3D8CP9\n  }\n  ... on UniformResourceLocatable {\n    url\n  }\n  ... on Reactable {\n    reactionGroups {\n      content\n      users {\n        totalCount\n      }\n    }\n  }\n}\n\nfragment issueTimelineController_issue_3D8CP9 on Issue {\n  url\n  timeline(first: $timelineCount, after: $timelineCursor) {\n    pageInfo {\n      endCursor\n      hasNextPage\n    }\n    edges {\n      cursor\n      node {\n        __typename\n        ...commitsView_nodes\n        ...issueCommentView_item\n        ...crossReferencedEventsView_nodes\n        ... on Node {\n          id\n        }\n      }\n    }\n  }\n}\n\nfragment prStatusesView_pullRequest on PullRequest {\n  id\n  commits(last: 1) {\n    edges {\n      node {\n        commit {\n          status {\n            state\n            contexts {\n              id\n              state\n              ...prStatusContextView_context\n            }\n            id\n          }\n          id\n        }\n        id\n      }\n    }\n  }\n}\n\nfragment prTimelineController_pullRequest_3D8CP9 on PullRequest {\n  url\n  ...headRefForcePushedEventView_issueish\n  timeline(first: $timelineCount, after: $timelineCursor) {\n    pageInfo {\n      endCursor\n      hasNextPage\n    }\n    edges {\n      cursor\n      node {\n        __typename\n        ...commitsView_nodes\n        ...issueCommentView_item\n        ...mergedEventView_item\n        ...headRefForcePushedEventView_item\n        ...commitCommentThreadView_item\n        ...crossReferencedEventsView_nodes\n        ... on Node {\n          id\n        }\n      }\n    }\n  }\n}\n\nfragment headRefForcePushedEventView_issueish on PullRequest {\n  headRefName\n  headRepositoryOwner {\n    __typename\n    login\n    id\n  }\n  repository {\n    owner {\n      __typename\n      login\n      id\n    }\n    id\n  }\n}\n\nfragment commitsView_nodes on Commit {\n  id\n  author {\n    name\n    user {\n      login\n      id\n    }\n  }\n  ...commitView_item\n}\n\nfragment issueCommentView_item on IssueComment {\n  author {\n    __typename\n    avatarUrl\n    login\n    ... on Node {\n      id\n    }\n  }\n  bodyHTML\n  createdAt\n  url\n}\n\nfragment mergedEventView_item on MergedEvent {\n  actor {\n    __typename\n    avatarUrl\n    login\n    ... on Node {\n      id\n    }\n  }\n  commit {\n    oid\n    id\n  }\n  mergeRefName\n  createdAt\n}\n\nfragment headRefForcePushedEventView_item on HeadRefForcePushedEvent {\n  actor {\n    __typename\n    avatarUrl\n    login\n    ... on Node {\n      id\n    }\n  }\n  beforeCommit {\n    oid\n    id\n  }\n  afterCommit {\n    oid\n    id\n  }\n  createdAt\n}\n\nfragment commitCommentThreadView_item on CommitCommentThread {\n  commit {\n    oid\n    id\n  }\n  comments(first: 100) {\n    edges {\n      node {\n        id\n        ...commitCommentView_item\n      }\n    }\n  }\n}\n\nfragment crossReferencedEventsView_nodes on CrossReferencedEvent {\n  id\n  referencedAt\n  isCrossRepository\n  actor {\n    __typename\n    login\n    avatarUrl\n    ... on Node {\n      id\n    }\n  }\n  source {\n    __typename\n    ... on RepositoryNode {\n      repository {\n        name\n        owner {\n          __typename\n          login\n          id\n        }\n        id\n      }\n    }\n    ... on Node {\n      id\n    }\n  }\n  ...crossReferencedEventView_item\n}\n\nfragment crossReferencedEventView_item on CrossReferencedEvent {\n  id\n  isCrossRepository\n  source {\n    __typename\n    ... on Issue {\n      number\n      title\n      url\n      issueState: state\n    }\n    ... on PullRequest {\n      number\n      title\n      url\n      prState: state\n    }\n    ... on RepositoryNode {\n      repository {\n        name\n        isPrivate\n        owner {\n          __typename\n          login\n          id\n        }\n        id\n      }\n    }\n    ... on Node {\n      id\n    }\n  }\n}\n\nfragment commitCommentView_item on CommitComment {\n  author {\n    __typename\n    login\n    avatarUrl\n    ... on Node {\n      id\n    }\n  }\n  commit {\n    oid\n    id\n  }\n  bodyHTML\n  createdAt\n  path\n  position\n}\n\nfragment commitView_item on Commit {\n  author {\n    name\n    avatarUrl\n    user {\n      login\n      id\n    }\n  }\n  committer {\n    name\n    avatarUrl\n    user {\n      login\n      id\n    }\n  }\n  authoredByCommitter\n  oid\n  message\n  messageHeadlineHTML\n  commitUrl\n}\n\nfragment prStatusContextView_context on StatusContext {\n  context\n  description\n  state\n  targetUrl\n}\n",
  "metadata": {},
  "fragment": {
    "kind": "Fragment",
    "name": "issueishDetailContainerQuery",
    "type": "Query",
    "metadata": null,
    "argumentDefinitions": v0,
    "selections": [
      {
        "kind": "LinkedField",
        "alias": null,
        "name": "repository",
        "storageKey": null,
        "args": v1,
        "concreteType": "Repository",
        "plural": false,
        "selections": [
          {
            "kind": "FragmentSpread",
            "name": "issueishDetailController_repository",
            "args": [
              {
                "kind": "Variable",
                "name": "issueishNumber",
                "variableName": "issueishNumber",
                "type": null
              },
              {
                "kind": "Variable",
                "name": "timelineCount",
                "variableName": "timelineCount",
                "type": null
              },
              {
                "kind": "Variable",
                "name": "timelineCursor",
                "variableName": "timelineCursor",
                "type": null
              }
            ]
          }
        ]
      }
    ]
  },
  "operation": {
    "kind": "Operation",
    "name": "issueishDetailContainerQuery",
    "argumentDefinitions": v0,
    "selections": [
      {
        "kind": "LinkedField",
        "alias": null,
        "name": "repository",
        "storageKey": null,
        "args": v1,
        "concreteType": "Repository",
        "plural": false,
        "selections": [
          v2,
          v3,
          v7,
          {
            "kind": "LinkedField",
            "alias": "issueish",
            "name": "issueOrPullRequest",
            "storageKey": null,
            "args": [
              {
                "kind": "Variable",
                "name": "number",
                "variableName": "issueishNumber",
                "type": "Int!"
              }
            ],
            "concreteType": null,
            "plural": false,
            "selections": [
              v4,
              v2,
              {
                "kind": "InlineFragment",
                "type": "PullRequest",
                "selections": [
                  {
                    "kind": "LinkedField",
                    "alias": null,
                    "name": "commits",
                    "storageKey": "commits(last:1)",
                    "args": [
                      {
                        "kind": "Literal",
                        "name": "last",
                        "value": 1,
                        "type": "Int"
                      }
                    ],
                    "concreteType": "PullRequestCommitConnection",
                    "plural": false,
                    "selections": [
                      {
                        "kind": "LinkedField",
                        "alias": null,
                        "name": "edges",
                        "storageKey": null,
                        "args": null,
                        "concreteType": "PullRequestCommitEdge",
                        "plural": true,
                        "selections": [
                          {
                            "kind": "LinkedField",
                            "alias": null,
                            "name": "node",
                            "storageKey": null,
                            "args": null,
                            "concreteType": "PullRequestCommit",
                            "plural": false,
                            "selections": [
                              {
                                "kind": "LinkedField",
                                "alias": null,
                                "name": "commit",
                                "storageKey": null,
                                "args": null,
                                "concreteType": "Commit",
                                "plural": false,
                                "selections": [
                                  {
                                    "kind": "LinkedField",
                                    "alias": null,
                                    "name": "status",
                                    "storageKey": null,
                                    "args": null,
                                    "concreteType": "Status",
                                    "plural": false,
                                    "selections": [
                                      v8,
                                      {
                                        "kind": "LinkedField",
                                        "alias": null,
                                        "name": "contexts",
                                        "storageKey": null,
                                        "args": null,
                                        "concreteType": "StatusContext",
                                        "plural": true,
                                        "selections": [
                                          v2,
                                          v8,
                                          {
                                            "kind": "ScalarField",
                                            "alias": null,
                                            "name": "context",
                                            "args": null,
                                            "storageKey": null
                                          },
                                          {
                                            "kind": "ScalarField",
                                            "alias": null,
                                            "name": "description",
                                            "args": null,
                                            "storageKey": null
                                          },
                                          {
                                            "kind": "ScalarField",
                                            "alias": null,
                                            "name": "targetUrl",
                                            "args": null,
                                            "storageKey": null
                                          }
                                        ]
                                      },
                                      v2
                                    ]
                                  },
                                  v2
                                ]
                              },
                              v2
                            ]
                          }
                        ]
                      }
                    ]
                  },
                  v9,
                  {
                    "kind": "ScalarField",
                    "alias": null,
                    "name": "headRefName",
                    "args": null,
                    "storageKey": null
                  },
                  {
                    "kind": "LinkedField",
                    "alias": null,
                    "name": "headRepository",
                    "storageKey": null,
                    "args": null,
                    "concreteType": "Repository",
                    "plural": false,
                    "selections": [
                      v3,
                      v7,
                      v10,
                      {
                        "kind": "ScalarField",
                        "alias": null,
                        "name": "sshUrl",
                        "args": null,
                        "storageKey": null
                      },
                      v2
                    ]
                  },
                  {
                    "kind": "LinkedField",
                    "alias": null,
                    "name": "timeline",
                    "storageKey": null,
                    "args": v11,
                    "concreteType": "PullRequestTimelineConnection",
                    "plural": false,
                    "selections": [
                      v12,
                      {
                        "kind": "LinkedField",
                        "alias": null,
                        "name": "edges",
                        "storageKey": null,
                        "args": null,
                        "concreteType": "PullRequestTimelineItemEdge",
                        "plural": true,
                        "selections": [
                          v13,
                          {
                            "kind": "LinkedField",
                            "alias": null,
                            "name": "node",
                            "storageKey": null,
                            "args": null,
                            "concreteType": null,
                            "plural": false,
                            "selections": [
                              v4,
                              v2,
                              v17,
                              {
                                "kind": "InlineFragment",
                                "type": "CommitCommentThread",
                                "selections": [
                                  v20,
                                  {
                                    "kind": "LinkedField",
                                    "alias": null,
                                    "name": "comments",
                                    "storageKey": "comments(first:100)",
                                    "args": [
                                      {
                                        "kind": "Literal",
                                        "name": "first",
                                        "value": 100,
                                        "type": "Int"
                                      }
                                    ],
                                    "concreteType": "CommitCommentConnection",
                                    "plural": false,
                                    "selections": [
                                      {
                                        "kind": "LinkedField",
                                        "alias": null,
                                        "name": "edges",
                                        "storageKey": null,
                                        "args": null,
                                        "concreteType": "CommitCommentEdge",
                                        "plural": true,
                                        "selections": [
                                          {
                                            "kind": "LinkedField",
                                            "alias": null,
                                            "name": "node",
                                            "storageKey": null,
                                            "args": null,
                                            "concreteType": "CommitComment",
                                            "plural": false,
                                            "selections": [
                                              v2,
                                              {
                                                "kind": "LinkedField",
                                                "alias": null,
                                                "name": "author",
                                                "storageKey": null,
                                                "args": null,
                                                "concreteType": null,
                                                "plural": false,
                                                "selections": v15
                                              },
                                              v20,
                                              v21,
                                              v22,
                                              {
                                                "kind": "ScalarField",
                                                "alias": null,
                                                "name": "path",
                                                "args": null,
                                                "storageKey": null
                                              },
                                              {
                                                "kind": "ScalarField",
                                                "alias": null,
                                                "name": "position",
                                                "args": null,
                                                "storageKey": null
                                              }
                                            ]
                                          }
                                        ]
                                      }
                                    ]
                                  }
                                ]
                              },
                              {
                                "kind": "InlineFragment",
                                "type": "HeadRefForcePushedEvent",
                                "selections": [
                                  v24,
                                  {
                                    "kind": "LinkedField",
                                    "alias": null,
                                    "name": "beforeCommit",
                                    "storageKey": null,
                                    "args": null,
                                    "concreteType": "Commit",
                                    "plural": false,
                                    "selections": v19
                                  },
                                  {
                                    "kind": "LinkedField",
                                    "alias": null,
                                    "name": "afterCommit",
                                    "storageKey": null,
                                    "args": null,
                                    "concreteType": "Commit",
                                    "plural": false,
                                    "selections": v19
                                  },
                                  v22
                                ]
                              },
                              {
                                "kind": "InlineFragment",
                                "type": "MergedEvent",
                                "selections": [
                                  v24,
                                  v20,
                                  {
                                    "kind": "ScalarField",
                                    "alias": null,
                                    "name": "mergeRefName",
                                    "args": null,
                                    "storageKey": null
                                  },
                                  v22
                                ]
                              },
                              v25,
                              v27
                            ]
                          }
                        ]
                      }
                    ]
                  },
                  {
                    "kind": "LinkedHandle",
                    "alias": null,
                    "name": "timeline",
                    "args": v11,
                    "handle": "connection",
                    "key": "prTimelineContainer_timeline",
                    "filters": null
                  },
                  {
                    "kind": "ScalarField",
                    "alias": null,
                    "name": "changedFiles",
                    "args": null,
                    "storageKey": null
                  },
                  {
                    "kind": "LinkedField",
                    "alias": "countedCommits",
                    "name": "commits",
                    "storageKey": null,
                    "args": null,
                    "concreteType": "PullRequestCommitConnection",
                    "plural": false,
                    "selections": v28
                  },
                  v16,
                  v8,
                  v21,
                  {
                    "kind": "ScalarField",
                    "alias": null,
                    "name": "baseRefName",
                    "args": null,
                    "storageKey": null
                  },
                  v30,
                  v10,
                  {
                    "kind": "LinkedField",
                    "alias": null,
                    "name": "headRepositoryOwner",
                    "storageKey": null,
                    "args": null,
                    "concreteType": null,
                    "plural": false,
                    "selections": v6
                  },
                  {
                    "kind": "LinkedField",
                    "alias": null,
                    "name": "repository",
                    "storageKey": null,
                    "args": null,
                    "concreteType": "Repository",
                    "plural": false,
                    "selections": [
                      v7,
                      v2
                    ]
                  },
                  v31
                ]
              },
              {
                "kind": "InlineFragment",
                "type": "Issue",
                "selections": [
                  v21,
                  v9,
                  v8,
                  v16,
                  v30,
                  v10,
                  {
                    "kind": "LinkedField",
                    "alias": null,
                    "name": "timeline",
                    "storageKey": null,
                    "args": v11,
                    "concreteType": "IssueTimelineConnection",
                    "plural": false,
                    "selections": [
                      v12,
                      {
                        "kind": "LinkedField",
                        "alias": null,
                        "name": "edges",
                        "storageKey": null,
                        "args": null,
                        "concreteType": "IssueTimelineItemEdge",
                        "plural": true,
                        "selections": [
                          v13,
                          {
                            "kind": "LinkedField",
                            "alias": null,
                            "name": "node",
                            "storageKey": null,
                            "args": null,
                            "concreteType": null,
                            "plural": false,
                            "selections": [
                              v4,
                              v2,
                              v17,
                              v25,
                              v27
                            ]
                          }
                        ]
                      }
                    ]
                  },
                  {
                    "kind": "LinkedHandle",
                    "alias": null,
                    "name": "timeline",
                    "args": v11,
                    "handle": "connection",
                    "key": "IssueTimelineController_timeline",
                    "filters": null
                  },
                  v31
                ]
              }
            ]
          }
        ]
      }
    ]
  }
};
})();
// prettier-ignore
(node/*: any*/).hash = '5559fe0b5c062ee9f888aefc5f0dfd15';
module.exports = node;<|MERGE_RESOLUTION|>--- conflicted
+++ resolved
@@ -1,10 +1,6 @@
 /**
  * @flow
-<<<<<<< HEAD
  * @relayHash 3ff8f08909b2d8ece9d3fe0bf2950805
-=======
- * @relayHash d9bc206d6bd62b978d889af219ec648d
->>>>>>> 7ecd93ad
  */
 
 /* eslint-disable */
