/** @babel */
import path from 'path'

import {GitProcess} from 'git-kitchen-sink'
import {parse as parseDiff} from 'what-the-diff'

<<<<<<< HEAD
import CredentialHelper from './credential-helper'
import GitProcess from './git-process'
=======
>>>>>>> 249975ef
import AsyncQueue from './async-queue'
import {readFile, fsStat} from './helpers'

const LINE_ENDING_REGEX = /\r?\n/

export default class GitShellOutStrategy {
  constructor (workingDir) {
    this.workingDir = workingDir
    this.commandQueue = new AsyncQueue()
  }

  // Execute a command and read the output using the embedded Git environment
  async exec (args, stdin = null, useCredentialManager = false) {
    return this.commandQueue.push(async () => {
<<<<<<< HEAD
      let credentialHelper
      let env = {}
      if (useCredentialManager) {
        credentialHelper = new CredentialHelper()
        const {socket, electron, launcher, helper} = await credentialHelper.start()
        env.GIT_ASKPASS = launcher
        env.ATOM_GITHUB_ELECTRON_PATH = electron
        env.ATOM_GITHUB_CREDENTIAL_HELPER_SCRIPT_PATH = helper
        env.ATOM_GITHUB_CREDENTIAL_HELPER_SOCK_PATH = socket
      }

      const proc = new GitProcess(args, {
        env,
        stdin,
        cwd: this.workingDir
      })

      proc.on('exit', () => {
        if (credentialHelper) {
          credentialHelper.terminate()
        }
      })

      return proc.exec()
=======
      const formattedArgs = `git ${args.join(' ')} in ${this.workingDir}`
      const options = {
        processCallback: (child) => {
          child.on('error', (err) => {
            console.error('Error executing: ' + formattedArgs)
            console.error(err.stack)
          })
          child.stdin.on('error', (err) => {
            console.error('Error writing to process: ' + formattedArgs)
            console.error(err.stack)
            console.error('Tried to write: ' + this.options.stdin)
          })
        }
      }

      if (stdin) {
        options.stdin = stdin
        options.stdinEncoding = 'utf8'
      }

      return GitProcess.exec(args, this.workingDir, options)
        .then(({stdout, stderr, exitCode}) => {
          if (exitCode) {
            const err = new Error(`${formattedArgs} exited with code ${exitCode}\nstdout: ${stdout}\nstderr: ${stderr}`)
            err.code = exitCode
            err.command = formattedArgs
            err.stdErr = stderr
            return Promise.reject(err)
          }
          return stdout
        })
>>>>>>> 249975ef
    })
  }

  async isGitRepository () {
    try {
      await this.exec(['rev-parse', '--resolve-git-dir', path.join(this.workingDir, '.git')])
      return true
    } catch (e) {
      return false
    }
  }

  /**
   * Staging/Unstaging files and patches and committing
   */
  stageFiles (paths) {
    if (paths.length === 0) return
    const args = ['add'].concat(paths)
    return this.exec(args)
  }

  unstageFiles (paths, commit = 'HEAD') {
    if (paths.length === 0) return
    const args = ['reset', commit, '--' ].concat(paths)
    return this.exec(args)
  }

  applyPatchToIndex (patch) {
    return this.exec(['apply', '--cached', '-'], patch)
  }

  commit (message, {allowEmpty, amend} = {}) {
    const args = ['commit', '-m', message, '--no-gpg-sign']
    if (amend) args.push('--amend')
    if (allowEmpty) args.push('--allow-empty')
    return this.exec(args)
  }

  /**
   * File Status and Diffs
   */
  async diffFileStatus (options = {}) {
    const args = ['diff', '--name-status', '--no-renames']
    if (options.staged) args.push('--staged')
    if (options.target) args.push(options.target)
    if (options.diffFilter === 'unmerged') args.push('--diff-filter=U')
    const output = await this.exec(args)
    const untracked = await this.getUntrackedFiles()

    const statusMap = {
      A: 'added',
      M: 'modified',
      D: 'deleted',
      U: 'unmerged'
    }

    const fileStatuses = {}
    untracked.forEach(filePath => { fileStatuses[filePath] = 'added' })
    output && output.trim().split(LINE_ENDING_REGEX).forEach(line => {
      const [status, filePath] = line.split('	')
      fileStatuses[filePath] = statusMap[status]
    })
    return fileStatuses
  }

  async getUntrackedFiles () {
    const output = await this.exec(['ls-files', '--others', '--exclude-standard'])
    if (output.trim() === '') return []
    return output.trim().split(LINE_ENDING_REGEX)
  }

  async diff (options = {}) {
    const args = ['diff', '--no-prefix', '--no-renames', '--diff-filter=u']
    if (options.staged) args.push('--staged')
    if (options.baseCommit) args.push(options.baseCommit)
    let output = await this.exec(args)

    let rawDiffs = []
    if (output) rawDiffs = parseDiff(output).filter(rawDiff => rawDiff.status !== 'unmerged')

    if (!options.staged) {
      // add untracked files
      const untrackedFilePatches = await Promise.all((await this.getUntrackedFiles()).map(async (filePath) => {
        const absPath = path.join(this.workingDir, filePath)
        const stats = await fsStat(absPath)
        const contents = await readFile(absPath)
        return buildAddedFilePatch(filePath, contents, stats)
      }))
      rawDiffs = rawDiffs.concat(untrackedFilePatches)
    }

    return rawDiffs.sort((a, b) => (a.newPath || a.oldPath).localeCompare(b.newPath || b.oldPath))
  }

  /**
   * Miscellaneous getters
   */
  async getCommit (ref) {
    const [sha, message] = (await this.exec(['log', '--pretty=%H%x00%B%x00', '--no-abbrev-commit', '-1', ref])).split('\0')
    return {sha, message: message.trim()}
  }

  getHeadCommit () {
    return this.getCommit('HEAD')
  }

  readFileFromIndex (path) {
    return this.exec(['show', `:${path}`])
  }

  /**
   * Merge
   */
  merge (branchName) {
    return this.exec(['merge', branchName])
  }

  async getMergeConflictFileStatus () {
    const output = await this.exec(['status', '--short'])
    const statusToHead = await this.diffFileStatus({target: 'HEAD'})

    const statusMap = {
      A: 'added',
      U: 'modified',
      D: 'deleted'
    }

    const statusesByPath = {}
    output && output.trim().split(LINE_ENDING_REGEX).forEach(line => {
      const [oursTheirsStatus, filePath] = line.split(' ')
      if (['DD', 'AU', 'UD', 'UA', 'DU', 'AA', 'UU'].includes(oursTheirsStatus)) {
        statusesByPath[filePath] = {
          ours: statusMap[oursTheirsStatus[0]],
          theirs: statusMap[oursTheirsStatus[1]],
          file: statusToHead[filePath] || 'equivalent'
        }
      }
    })
    return statusesByPath
  }

  async isMerging () {
    try {
      await readFile(path.join(this.workingDir, '.git', 'MERGE_HEAD'))
      return true
    } catch (e) {
      return false
    }
  }

  abortMerge () {
    return this.exec(['merge', '--abort'])
  }

  /**
   * Remote interactions
   */
  clone (remoteUrl, options = {}) {
    const args = ['clone', '--no-local', remoteUrl, this.workingDir]
    if (options.bare) args.push('--bare')
    return this.exec(args)
  }

  async getRemoteForBranch (branchName) {
    try {
      const output = await this.exec(['config', `branch.${branchName}.remote`])
      return output.trim()
    } catch (e) {
      return null
    }
  }

  async fetch (branchName) {
    try {
      const remote = await this.getRemoteForBranch(branchName)
      const output = await this.exec(['fetch', remote, branchName])
      return output
    } catch (e) {
      console.error(e)
    }
  }

  async push (branchName, options = {}) {
    let remote = await this.getRemoteForBranch(branchName)
    const args = ['push', remote || 'origin', branchName]
    if (options.setUpstream) args.push('--set-upstream')
    if (options.force) args.push('--force')
    return this.exec(args)
  }

  async getAheadCount (branchName) {
    const remote = await this.getRemoteForBranch(branchName)
    if (remote) {
      const output = await this.exec(['rev-list', `${remote}/${branchName}..${branchName}`])
      return output.trim().split(LINE_ENDING_REGEX).filter(s => s.trim()).length
    } else {
      return null
    }
  }

  async getBehindCount (branchName) {
    const remote = await this.getRemoteForBranch(branchName)
    if (remote) {
      const output = await this.exec(['rev-list', `${branchName}..${remote}/${branchName}`])
      return output.trim().split(LINE_ENDING_REGEX).filter(s => s.trim()).length
    } else {
      return null
    }
  }

  /**
   * Branches
   */
  async getCurrentBranch () {
    const output = await this.exec(['rev-parse', '--abbrev-ref', 'HEAD'])
    return output.trim()
  }

  checkout (branchName, options = {}) {
    const args = ['checkout']
    if (options.createNew) args.push('-b')
    return this.exec(args.concat(branchName))
  }

  async getBranches () {
    const output = await this.exec(['branch'])
    return output.trim().split(LINE_ENDING_REGEX)
      .map(branchName => branchName.trim().replace(/^\* /, ''))
  }
}

function buildAddedFilePatch (filePath, contents, stats) {
  const hunks = []
  if (contents) {
    const noNewLine = contents[contents.length - 1] !== '\n'
    let lines = contents.trim().split(LINE_ENDING_REGEX).map(line => `+${line}`)
    if (noNewLine) lines.push('\\ No newline at end of file')
    hunks.push({
      lines: lines,
      oldStartLine: 0,
      oldLineCount: 0,
      newStartLine: 1,
      newLineCount: noNewLine ? lines.length - 1 : lines.length
    })
  }
  const executable = Boolean((stats >> 6) && 1)
  return {
    oldPath: null,
    newPath: filePath,
    oldMode: null,
    newMode: executable ? '100755' : '100644',
    status: 'added',
    hunks: hunks
  }
}<|MERGE_RESOLUTION|>--- conflicted
+++ resolved
@@ -4,11 +4,7 @@
 import {GitProcess} from 'git-kitchen-sink'
 import {parse as parseDiff} from 'what-the-diff'
 
-<<<<<<< HEAD
 import CredentialHelper from './credential-helper'
-import GitProcess from './git-process'
-=======
->>>>>>> 249975ef
 import AsyncQueue from './async-queue'
 import {readFile, fsStat} from './helpers'
 
@@ -23,7 +19,7 @@
   // Execute a command and read the output using the embedded Git environment
   async exec (args, stdin = null, useCredentialManager = false) {
     return this.commandQueue.push(async () => {
-<<<<<<< HEAD
+      const formattedArgs = `git ${args.join(' ')} in ${this.workingDir}`
       let credentialHelper
       let env = {}
       if (useCredentialManager) {
@@ -34,23 +30,8 @@
         env.ATOM_GITHUB_CREDENTIAL_HELPER_SCRIPT_PATH = helper
         env.ATOM_GITHUB_CREDENTIAL_HELPER_SOCK_PATH = socket
       }
-
-      const proc = new GitProcess(args, {
+      const options = {
         env,
-        stdin,
-        cwd: this.workingDir
-      })
-
-      proc.on('exit', () => {
-        if (credentialHelper) {
-          credentialHelper.terminate()
-        }
-      })
-
-      return proc.exec()
-=======
-      const formattedArgs = `git ${args.join(' ')} in ${this.workingDir}`
-      const options = {
         processCallback: (child) => {
           child.on('error', (err) => {
             console.error('Error executing: ' + formattedArgs)
@@ -71,6 +52,9 @@
 
       return GitProcess.exec(args, this.workingDir, options)
         .then(({stdout, stderr, exitCode}) => {
+          if (credentialHelper) {
+            credentialHelper.terminate()
+          }
           if (exitCode) {
             const err = new Error(`${formattedArgs} exited with code ${exitCode}\nstdout: ${stdout}\nstderr: ${stderr}`)
             err.code = exitCode
@@ -80,7 +64,6 @@
           }
           return stdout
         })
->>>>>>> 249975ef
     })
   }
 
