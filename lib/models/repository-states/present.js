import path from 'path';

import State from './state';

import {LargeRepoError} from '../../git-shell-out-strategy';
import {deleteFileOrFolder} from '../../helpers';
import {FOCUS} from '../workspace-change-observer';
import FilePatch from '../file-patch';
import Hunk from '../hunk';
import HunkLine from '../hunk-line';
import DiscardHistory from '../discard-history';
import Branch from '../branch';
import Remote from '../remote';
import Commit from '../commit';
import OperationStates from '../operation-states';

/**
 * Decorator for an async method that invalidates the cache after execution (regardless of success or failure).
 * Optionally parameterized by a function that accepts the same arguments as the function that returns the list of cache
 * keys to invalidate.
 */
function invalidate(spec) {
  return function(target, name, descriptor) {
    const original = descriptor.value;
    descriptor.value = function(...args) {
      return original.apply(this, args).then(
        result => {
          this.acceptInvalidation(spec, args);
          return result;
        },
        err => {
          this.acceptInvalidation(spec, args);
          return Promise.reject(err);
        },
      );
    };
    return descriptor;
  };
}

/**
 * State used when the working directory contains a valid git repository and can be interacted with. Performs
 * actual git operations, caching the results, and broadcasts `onDidUpdate` events when write actions are
 * performed.
 */
export default class Present extends State {
  constructor(repository, history) {
    super(repository);

    this.cache = new Cache();

    this.discardHistory = new DiscardHistory(
      this.createBlob.bind(this),
      this.expandBlobToFile.bind(this),
      this.mergeFile.bind(this),
      this.workdir(),
      {maxHistoryLength: 60},
    );

    this.operationStates = new OperationStates({didUpdate: this.didUpdate.bind(this)});

    this.amending = false;
    this.amendingCommitMessage = '';
    this.regularCommitMessage = '';

    if (history) {
      this.discardHistory.updateHistory(history);
    }
  }

  setAmending(amending) {
    const wasAmending = this.amending;
    this.amending = amending;
    if (wasAmending !== amending) {
      this.didUpdate();
    }
  }

  isAmending() {
    return this.amending;
  }

  setAmendingCommitMessage(message) {
    const oldMessage = this.amendingCommitMessage;
    this.amendingCommitMessage = message;
    if (oldMessage !== message) {
      this.didUpdate();
    }
  }

  getAmendingCommitMessage() {
    return this.amendingCommitMessage;
  }

  setRegularCommitMessage(message) {
    const oldMessage = this.regularCommitMessage;
    this.regularCommitMessage = message;
    if (oldMessage !== message) {
      this.didUpdate();
    }
  }

  getRegularCommitMessage() {
    return this.regularCommitMessage;
  }

  getOperationStates() {
    return this.operationStates;
  }

  isPresent() {
    return true;
  }

  showStatusBarTiles() {
    return true;
  }

  acceptInvalidation(spec, args) {
    const keys = spec(...args);
    this.cache.invalidate(keys);
    this.didUpdate();
  }

  observeFilesystemChange(paths) {
    const keys = new Set();
    for (let i = 0; i < paths.length; i++) {
      const fullPath = paths[i];

      if (fullPath === FOCUS) {
        keys.add(Keys.statusBundle);
        for (const k of Keys.filePatch.eachWithOpts({staged: false})) {
          keys.add(k);
        }
        continue;
      }

      const endsWith = (...segments) => fullPath.endsWith(path.join(...segments));
      const includes = (...segments) => fullPath.includes(path.join(...segments));

      if (endsWith('.git', 'index')) {
        keys.add(Keys.stagedChangesSinceParentCommit);
        keys.add(Keys.filePatch.all);
        keys.add(Keys.index.all);
        keys.add(Keys.statusBundle);
        continue;
      }

      if (endsWith('.git', 'HEAD')) {
        keys.add(Keys.lastCommit);
        keys.add(Keys.statusBundle);
        keys.add(Keys.headDescription);
        continue;
      }

      if (includes('.git', 'refs', 'heads')) {
        keys.add(Keys.branches);
        keys.add(Keys.lastCommit);
        keys.add(Keys.headDescription);
        continue;
      }

      if (includes('.git', 'refs', 'remotes')) {
        keys.add(Keys.remotes);
        keys.add(Keys.statusBundle);
        keys.add(Keys.headDescription);
        continue;
      }

      if (endsWith('.git', 'config')) {
        keys.add(Keys.config.all);
        keys.add(Keys.statusBundle);
        continue;
      }

      // File change within the working directory
      const relativePath = path.relative(this.workdir(), fullPath);
      keys.add(Keys.filePatch.oneWith(relativePath, {staged: false}));
      keys.add(Keys.statusBundle);
    }

    if (keys.size > 0) {
      this.cache.invalidate(Array.from(keys));
      this.didUpdate();
    }
  }

  refresh() {
    this.cache.clear();
    this.didUpdate();
  }

  init() {
    return super.init().catch(e => {
      e.stdErr = 'This directory already contains a git repository';
      return Promise.reject(e);
    });
  }

  clone() {
    return super.clone().catch(e => {
      e.stdErr = 'This directory already contains a git repository';
      return Promise.reject(e);
    });
  }

  // Git operations ////////////////////////////////////////////////////////////////////////////////////////////////////

  // Staging and unstaging

  @invalidate(paths => Keys.cacheOperationKeys(paths))
  stageFiles(paths) {
    return this.git().stageFiles(paths);
  }

  @invalidate(paths => Keys.cacheOperationKeys(paths))
  unstageFiles(paths) {
    return this.git().unstageFiles(paths);
  }

  @invalidate(paths => Keys.cacheOperationKeys(paths))
  stageFilesFromParentCommit(paths) {
    return this.git().unstageFiles(paths, 'HEAD~');
  }

  @invalidate(filePatch => Keys.cacheOperationKeys([filePatch.getOldPath(), filePatch.getNewPath()]))
  applyPatchToIndex(filePatch) {
    const patchStr = filePatch.getHeaderString() + filePatch.toString();
    return this.git().applyPatch(patchStr, {index: true});
  }

  @invalidate(filePatch => Keys.workdirOperationKeys([filePatch.getOldPath(), filePatch.getNewPath()]))
  applyPatchToWorkdir(filePatch) {
    const patchStr = filePatch.getHeaderString() + filePatch.toString();
    return this.git().applyPatch(patchStr);
  }

  // Committing

  @invalidate(() => [
    ...Keys.headOperationKeys(),
    ...Keys.filePatch.eachWithOpts({staged: true}),
    Keys.headDescription,
  ])
<<<<<<< HEAD
  commit(message, options) {
    return this.git().commit(message, options);
=======
  commit(rawMessage, options) {
    // eslint-disable-next-line no-shadow
    return this.executePipelineAction('COMMIT', (rawMessage, options) => {
      const message = typeof rawMessage === 'string' ? formatCommitMessage(rawMessage) : rawMessage;
      const opts = {...options, amend: this.isAmending()};
      return this.git().commit(message, opts);
    }, rawMessage, options);
>>>>>>> ed692880
  }

  // Merging

  @invalidate(() => [
    ...Keys.headOperationKeys(),
    Keys.index.all,
    Keys.headDescription,
  ])
  merge(branchName) {
    return this.git().merge(branchName);
  }

  @invalidate(() => [
    Keys.statusBundle,
    Keys.stagedChangesSinceParentCommit,
    Keys.filePatch.all,
    Keys.index.all,
  ])
  abortMerge() {
    return this.git().abortMerge();
  }

  checkoutSide(side, paths) {
    return this.git().checkoutSide(side, paths);
  }

  mergeFile(oursPath, commonBasePath, theirsPath, resultPath) {
    return this.git().mergeFile(oursPath, commonBasePath, theirsPath, resultPath);
  }

  @invalidate(filePath => [
    Keys.statusBundle,
    Keys.stagedChangesSinceParentCommit,
    ...Keys.filePatch.eachWithFileOpts([filePath], [{staged: false}, {staged: true}, {staged: true, amending: true}]),
    Keys.index.oneWith(filePath),
  ])
  writeMergeConflictToIndex(filePath, commonBaseSha, oursSha, theirsSha) {
    return this.git().writeMergeConflictToIndex(filePath, commonBaseSha, oursSha, theirsSha);
  }

  // Checkout

  @invalidate(() => [
    Keys.stagedChangesSinceParentCommit,
    Keys.lastCommit,
    Keys.statusBundle,
    Keys.index.all,
    ...Keys.filePatch.eachWithOpts({staged: true, amending: true}),
    Keys.headDescription,
  ])
  checkout(revision, options = {}) {
    // eslint-disable-next-line no-shadow
    return this.executePipelineAction('CHECKOUT', (revision, options) => {
      return this.git().checkout(revision, options);
    }, revision, options);
  }

  @invalidate(paths => [
    Keys.statusBundle,
    Keys.stagedChangesSinceParentCommit,
    ...paths.map(fileName => Keys.index.oneWith(fileName)),
    ...Keys.filePatch.eachWithFileOpts(paths, [{staged: true}, {staged: true, amending: true}]),
  ])
  checkoutPathsAtRevision(paths, revision = 'HEAD') {
    return this.git().checkoutFiles(paths, revision);
  }

  // Remote interactions

  @invalidate(branchName => [
    Keys.statusBundle,
    Keys.headDescription,
  ])
  fetch(branchName) {
    // eslint-disable-next-line no-shadow
    return this.executePipelineAction('FETCH', async branchName => {
      const remote = await this.getRemoteForBranch(branchName);
      if (!remote.isPresent()) {
        return null;
      }
      return this.git().fetch(remote.getName(), branchName);
    }, branchName);
  }

  @invalidate(() => [
    ...Keys.headOperationKeys(),
    Keys.index.all,
    Keys.headDescription,
  ])
  pull(branchName) {
    // eslint-disable-next-line no-shadow
    return this.executePipelineAction('PULL', async branchName => {
      const remote = await this.getRemoteForBranch(branchName);
      if (!remote.isPresent()) {
        return null;
      }
      return this.git().pull(remote.getName(), branchName);
    }, branchName);
  }

  @invalidate((branchName, options = {}) => {
    const keys = [
      Keys.statusBundle,
      Keys.headDescription,
    ];

    if (options.setUpstream) {
      keys.push(...Keys.config.eachWithSetting(`branch.${branchName}.remote`));
    }

    return keys;
  })

  push(branchName, options) {
    // eslint-disable-next-line no-shadow
    return this.executePipelineAction('PUSH', async (branchName, options) => {
      const remote = await this.getRemoteForBranch(branchName);
      return this.git().push(remote.getNameOr('origin'), branchName, options);
    }, branchName, options);
  }

  // Configuration

  @invalidate(setting => Keys.config.eachWithSetting(setting))
  setConfig(setting, value, options) {
    return this.git().setConfig(setting, value, options);
  }

  @invalidate(setting => Keys.config.eachWithSetting(setting))
  unsetConfig(setting) {
    return this.git().unsetConfig(setting);
  }

  // Direct blob interactions

  createBlob(options) {
    return this.git().createBlob(options);
  }

  expandBlobToFile(absFilePath, sha) {
    return this.git().expandBlobToFile(absFilePath, sha);
  }

  // Discard history

  createDiscardHistoryBlob() {
    return this.discardHistory.createHistoryBlob();
  }

  async updateDiscardHistory() {
    const history = await this.loadHistoryPayload();
    this.discardHistory.updateHistory(history);
  }

  async storeBeforeAndAfterBlobs(filePaths, isSafe, destructiveAction, partialDiscardFilePath = null) {
    const snapshots = await this.discardHistory.storeBeforeAndAfterBlobs(
      filePaths,
      isSafe,
      destructiveAction,
      partialDiscardFilePath,
    );
    if (snapshots) {
      await this.saveDiscardHistory();
    }
    return snapshots;
  }

  restoreLastDiscardInTempFiles(isSafe, partialDiscardFilePath = null) {
    return this.discardHistory.restoreLastDiscardInTempFiles(isSafe, partialDiscardFilePath);
  }

  async popDiscardHistory(partialDiscardFilePath = null) {
    const removed = await this.discardHistory.popHistory(partialDiscardFilePath);
    if (removed) {
      await this.saveDiscardHistory();
    }
  }

  clearDiscardHistory(partialDiscardFilePath = null) {
    this.discardHistory.clearHistory(partialDiscardFilePath);
    return this.saveDiscardHistory();
  }

  @invalidate(paths => [
    Keys.statusBundle,
    ...paths.map(filePath => Keys.filePatch.oneWith(filePath, {staged: false})),
  ])
  async discardWorkDirChangesForPaths(paths) {
    const untrackedFiles = await this.git().getUntrackedFiles();
    const [filesToRemove, filesToCheckout] = partition(paths, f => untrackedFiles.includes(f));
    await this.git().checkoutFiles(filesToCheckout);
    await Promise.all(filesToRemove.map(filePath => {
      const absPath = path.join(this.workdir(), filePath);
      return deleteFileOrFolder(absPath);
    }));
  }

  // Accessors /////////////////////////////////////////////////////////////////////////////////////////////////////////

  // Index queries

  getStatusBundle() {
    return this.cache.getOrSet(Keys.statusBundle, async () => {
      try {
        const bundle = await this.git().getStatusBundle();
        const results = await this.formatChangedFiles(bundle);
        results.branch = bundle.branch;
        if (!results.branch.aheadBehind) {
          results.branch.aheadBehind = {ahead: null, behind: null};
        }
        return results;
      } catch (err) {
        if (err instanceof LargeRepoError) {
          this.transitionTo('TooLarge');
          return {
            branch: {},
            stagedFiles: [],
            unstagedFiles: [],
            mergeConflictFiles: [],
          };
        } else {
          throw err;
        }
      }
    });
  }

  async formatChangedFiles({changedEntries, untrackedEntries, renamedEntries, unmergedEntries}) {
    const statusMap = {
      A: 'added',
      M: 'modified',
      D: 'deleted',
      U: 'modified',
    };

    const stagedFiles = {};
    const unstagedFiles = {};
    const mergeConflictFiles = {};

    changedEntries.forEach(entry => {
      if (entry.stagedStatus) {
        stagedFiles[entry.filePath] = statusMap[entry.stagedStatus];
      }
      if (entry.unstagedStatus) {
        unstagedFiles[entry.filePath] = statusMap[entry.unstagedStatus];
      }
    });

    untrackedEntries.forEach(entry => {
      unstagedFiles[entry.filePath] = statusMap.A;
    });

    renamedEntries.forEach(entry => {
      if (entry.stagedStatus === 'R') {
        stagedFiles[entry.filePath] = statusMap.A;
        stagedFiles[entry.origFilePath] = statusMap.D;
      }
      if (entry.unstagedStatus === 'R') {
        unstagedFiles[entry.filePath] = statusMap.A;
        unstagedFiles[entry.origFilePath] = statusMap.D;
      }
      if (entry.stagedStatus === 'C') {
        stagedFiles[entry.filePath] = statusMap.A;
      }
      if (entry.unstagedStatus === 'C') {
        unstagedFiles[entry.filePath] = statusMap.A;
      }
    });

    let statusToHead;

    for (let i = 0; i < unmergedEntries.length; i++) {
      const {stagedStatus, unstagedStatus, filePath} = unmergedEntries[i];
      if (stagedStatus === 'U' || unstagedStatus === 'U' || (stagedStatus === 'A' && unstagedStatus === 'A')) {
        // Skipping this check here because we only run a single `await`
        // and we only run it in the main, synchronous body of the for loop.
        // eslint-disable-next-line no-await-in-loop
        if (!statusToHead) { statusToHead = await this.git().diffFileStatus({target: 'HEAD'}); }
        mergeConflictFiles[filePath] = {
          ours: statusMap[stagedStatus],
          theirs: statusMap[unstagedStatus],
          file: statusToHead[filePath] || 'equivalent',
        };
      }
    }

    return {stagedFiles, unstagedFiles, mergeConflictFiles};
  }

  async getStatusesForChangedFiles() {
    const {stagedFiles, unstagedFiles, mergeConflictFiles} = await this.getStatusBundle();
    return {stagedFiles, unstagedFiles, mergeConflictFiles};
  }

  getStagedChangesSinceParentCommit() {
    return this.cache.getOrSet(Keys.stagedChangesSinceParentCommit, async () => {
      try {
        const stagedFiles = await this.git().diffFileStatus({staged: true, target: 'HEAD~'});
        return Object.keys(stagedFiles).map(filePath => ({filePath, status: stagedFiles[filePath]}));
      } catch (e) {
        if (e.message.includes('ambiguous argument \'HEAD~\'')) {
          return [];
        } else {
          throw e;
        }
      }
    });
  }

  getFilePatchForPath(filePath, {staged, amending} = {staged: false, amending: false}) {
    return this.cache.getOrSet(Keys.filePatch.oneWith(filePath, {staged, amending}), async () => {
      const options = {staged, amending};
      if (amending) {
        options.baseCommit = 'HEAD~';
      }

      const rawDiff = await this.git().getDiffForFilePath(filePath, options);
      if (rawDiff) {
        const [filePatch] = buildFilePatchesFromRawDiffs([rawDiff]);
        return filePatch;
      } else {
        return null;
      }
    });
  }

  readFileFromIndex(filePath) {
    return this.cache.getOrSet(Keys.index.oneWith(filePath), () => {
      return this.git().readFileFromIndex(filePath);
    });
  }

  // Commit access

  getLastCommit() {
    return this.cache.getOrSet(Keys.lastCommit, async () => {
      const {sha, message, unbornRef} = await this.git().getHeadCommit();
      return unbornRef ? Commit.createUnborn() : new Commit(sha, message);
    });
  }

  // Branches

  getBranches() {
    return this.cache.getOrSet(Keys.branches, async () => {
      const branchNames = await this.git().getBranches();
      return branchNames.map(branchName => new Branch(branchName));
    });
  }

  async getCurrentBranch() {
    const {branch} = await this.getStatusBundle();
    if (branch.head === '(detached)') {
      const description = await this.getHeadDescription();
      return Branch.createDetached(description);
    } else {
      return new Branch(branch.head);
    }
  }

  getHeadDescription() {
    return this.cache.getOrSet(Keys.headDescription, () => {
      return this.git().describeHead();
    });
  }

  // Merging and rebasing status

  isMerging() {
    return this.git().isMerging(this.repository.getGitDirectoryPath());
  }

  isRebasing() {
    return this.git().isRebasing(this.repository.getGitDirectoryPath());
  }

  // Remotes

  getRemotes() {
    return this.cache.getOrSet(Keys.remotes, async () => {
      const remotesInfo = await this.git().getRemotes();
      return remotesInfo.map(({name, url}) => new Remote(name, url));
    });
  }

  async getAheadCount(branchName) {
    const bundle = await this.getStatusBundle();
    return bundle.branch.aheadBehind.ahead;
  }

  async getBehindCount(branchName) {
    const bundle = await this.getStatusBundle();
    return bundle.branch.aheadBehind.behind;
  }

  getConfig(option, {local} = {local: false}) {
    return this.cache.getOrSet(Keys.config.oneWith(option, {local}), () => {
      return this.git().getConfig(option, {local});
    });
  }

  // Direct blob access

  getBlobContents(sha) {
    return this.cache.getOrSet(Keys.blob(sha), () => {
      return this.git().getBlobContents(sha);
    });
  }

  // Discard history

  hasDiscardHistory(partialDiscardFilePath = null) {
    return this.discardHistory.hasHistory(partialDiscardFilePath);
  }

  getDiscardHistory(partialDiscardFilePath = null) {
    return this.discardHistory.getHistory(partialDiscardFilePath);
  }

  getLastHistorySnapshots(partialDiscardFilePath = null) {
    return this.discardHistory.getLastSnapshots(partialDiscardFilePath);
  }
}

State.register(Present);

function partition(array, predicate) {
  const matches = [];
  const nonmatches = [];
  array.forEach(item => {
    if (predicate(item)) {
      matches.push(item);
    } else {
      nonmatches.push(item);
    }
  });
  return [matches, nonmatches];
}

function buildFilePatchesFromRawDiffs(rawDiffs) {
  let diffLineNumber = 0;
  return rawDiffs.map(patch => {
    const hunks = patch.hunks.map(hunk => {
      let oldLineNumber = hunk.oldStartLine;
      let newLineNumber = hunk.newStartLine;
      const hunkLines = hunk.lines.map(line => {
        const status = HunkLine.statusMap[line[0]];
        const text = line.slice(1);
        let hunkLine;
        if (status === 'unchanged') {
          hunkLine = new HunkLine(text, status, oldLineNumber, newLineNumber, diffLineNumber++);
          oldLineNumber++;
          newLineNumber++;
        } else if (status === 'added') {
          hunkLine = new HunkLine(text, status, -1, newLineNumber, diffLineNumber++);
          newLineNumber++;
        } else if (status === 'deleted') {
          hunkLine = new HunkLine(text, status, oldLineNumber, -1, diffLineNumber++);
          oldLineNumber++;
        } else if (status === 'nonewline') {
          hunkLine = new HunkLine(text.substr(1), status, -1, -1, diffLineNumber++);
        } else {
          throw new Error(`unknow status type: ${status}`);
        }
        return hunkLine;
      });
      return new Hunk(
        hunk.oldStartLine,
        hunk.newStartLine,
        hunk.oldLineCount,
        hunk.newLineCount,
        hunk.heading,
        hunkLines,
      );
    });
    return new FilePatch(patch.oldPath, patch.newPath, patch.status, hunks);
  });
}

class Cache {
  constructor() {
    this.storage = new Map();
    this.byGroup = new Map();
  }

  getOrSet(key, operation) {
    const primary = key.getPrimary();
    const existing = this.storage.get(primary);
    if (existing !== undefined) {
      return existing;
    }

    const created = operation();

    this.storage.set(primary, created);

    const groups = key.getGroups();
    for (let i = 0; i < groups.length; i++) {
      const group = groups[i];
      let groupSet = this.byGroup.get(group);
      if (groupSet === undefined) {
        groupSet = new Set();
        this.byGroup.set(group, groupSet);
      }
      groupSet.add(key);
    }

    return created;
  }

  invalidate(keys) {
    for (let i = 0; i < keys.length; i++) {
      keys[i].removeFromCache(this);
    }
  }

  keysInGroup(group) {
    return this.byGroup.get(group) || [];
  }

  removePrimary(primary) {
    this.storage.delete(primary);
  }

  removeFromGroup(group, key) {
    const groupSet = this.byGroup.get(group);
    groupSet && groupSet.delete(key);
  }

  clear() {
    this.storage.clear();
    this.byGroup.clear();
  }
}

class CacheKey {
  constructor(primary, groups = []) {
    this.primary = primary;
    this.groups = groups;
  }

  getPrimary() {
    return this.primary;
  }

  getGroups() {
    return this.groups;
  }

  removeFromCache(cache, withoutGroup = null) {
    cache.removePrimary(this.getPrimary());

    const groups = this.getGroups();
    for (let i = 0; i < groups.length; i++) {
      const group = groups[i];
      if (group === withoutGroup) {
        continue;
      }

      cache.removeFromGroup(group, this);
    }
  }

  toString() {
    return `CacheKey(${this.primary})`;
  }
}

class GroupKey {
  constructor(group) {
    this.group = group;
  }

  removeFromCache(cache) {
    for (const matchingKey of cache.keysInGroup(this.group)) {
      matchingKey.removeFromCache(cache, this.group);
    }
  }

  toString() {
    return `GroupKey(${this.group})`;
  }
}

const Keys = {
  statusBundle: new CacheKey('status-bundle'),

  stagedChangesSinceParentCommit: new CacheKey('staged-changes-since-parent-commit'),

  filePatch: {
    _optKey: ({staged, amending}) => {
      if (staged && amending) {
        return 'a';
      } else if (staged) {
        return 's';
      } else {
        return 'u';
      }
    },

    oneWith: (fileName, options) => { // <-- Keys.filePatch
      const optKey = Keys.filePatch._optKey(options);
      return new CacheKey(`file-patch:${optKey}:${fileName}`, [
        'file-patch',
        `file-patch:${optKey}`,
      ]);
    },

    eachWithFileOpts: (fileNames, opts) => {
      const keys = [];
      for (let i = 0; i < fileNames.length; i++) {
        for (let j = 0; j < opts.length; j++) {
          keys.push(Keys.filePatch.oneWith(fileNames[i], opts[j]));
        }
      }
      return keys;
    },

    eachWithOpts: (...opts) => opts.map(opt => new GroupKey(`file-patch:${Keys.filePatch._optKey(opt)}`)),

    all: new GroupKey('file-patch'),
  },

  index: {
    oneWith: fileName => new CacheKey(`index:${fileName}`, ['index']),

    all: new GroupKey('index'),
  },

  lastCommit: new CacheKey('last-commit'),

  branches: new CacheKey('branches'),

  headDescription: new CacheKey('head-description'),

  remotes: new CacheKey('remotes'),

  config: {
    _optKey: options => (options.local ? 'l' : ''),

    oneWith: (setting, options) => {
      const optKey = Keys.config._optKey(options);
      return new CacheKey(`config:${optKey}:${setting}`, ['config', `config:${optKey}`]);
    },

    eachWithSetting: setting => [
      Keys.config.oneWith(setting, {local: true}),
      Keys.config.oneWith(setting, {local: false}),
    ],

    all: new GroupKey('config'),
  },

  blob: {
    oneWith: sha => `blob:${sha}`,
  },

  // Common collections of keys and patterns for use with @invalidate().

  workdirOperationKeys: fileNames => [
    Keys.statusBundle,
    ...Keys.filePatch.eachWithFileOpts(fileNames, [{staged: false}]),
  ],

  cacheOperationKeys: fileNames => [
    ...Keys.workdirOperationKeys(fileNames),
    ...Keys.filePatch.eachWithFileOpts(fileNames, [{staged: true}, {staged: true, amending: true}]),
    ...fileNames.map(Keys.index.oneWith),
    Keys.stagedChangesSinceParentCommit,
  ],

  headOperationKeys: () => [
    ...Keys.filePatch.eachWithOpts({staged: true, amending: true}),
    Keys.stagedChangesSinceParentCommit,
    Keys.lastCommit,
    Keys.statusBundle,
  ],
};<|MERGE_RESOLUTION|>--- conflicted
+++ resolved
@@ -242,18 +242,12 @@
     ...Keys.filePatch.eachWithOpts({staged: true}),
     Keys.headDescription,
   ])
-<<<<<<< HEAD
   commit(message, options) {
-    return this.git().commit(message, options);
-=======
-  commit(rawMessage, options) {
     // eslint-disable-next-line no-shadow
-    return this.executePipelineAction('COMMIT', (rawMessage, options) => {
-      const message = typeof rawMessage === 'string' ? formatCommitMessage(rawMessage) : rawMessage;
+    return this.executePipelineAction('COMMIT', (message, options) => {
       const opts = {...options, amend: this.isAmending()};
       return this.git().commit(message, opts);
-    }, rawMessage, options);
->>>>>>> ed692880
+    }, message, options);
   }
 
   // Merging
