$          = require 'jquery'
GitIndex = require '../changes/git-changes'

BaseTemplate = """
<div class="diff-hunk"></div>
"""

PatchLineTemplateString = """
  <div class="old-line-number"></div>
  <div class="new-line-number"></div>
  <div class="diff-hunk-data"></div>
"""

class HunkView extends HTMLElement
  @keyboardSelectionMode: 'hunk'
  @dragging: false

  createdCallback: ->
    @el             = $(@)
    @innerHTML      = BaseTemplate
    @hunkNode       = @querySelector('.diff-hunk')
    @newSourceLines = []
    @oldSourceLines = []

  attachedCallback: ->
    @base = @el.closest('.git-root-view')
<<<<<<< HEAD
    @gitIndex = new GitIndex
=======
>>>>>>> 19f95d07

  createLineNode: ->
    lineNode = document.createElement('div')
    lineNode.innerHTML = PatchLineTemplateString
    lineNode.classList.add('hunk-line')
    lineNode

  stageButton: (text) ->
    button = document.createElement('button')
    button.classList.add("btn")
    button.classList.add("btn-xs")
    button.classList.add("btn-stage-#{text}")
    action = if @status == 'unstaged' then 'Stage' else 'Unstage'
    button.textContent = "#{action} #{text}"
    button

  setHighlightedSource: ({oldSource, newSource}) ->
    @oldSourceLines = oldSource.find('div.line')
    @newSourceLines = newSource.find('div.line')

    for line in @allLines()
      lineNumber = line.dataset.lineIndex
      contentNode = line.querySelector('.syntax-node')

      if line.classList.contains('deletion')
        highlighted = @oldSourceLines[line.dataset.oldIndex]?.innerHTML
      else
        highlighted = @newSourceLines[line.dataset.newIndex]?.innerHTML

      contentNode.innerHTML = highlighted if highlighted

  setHunk: (@patch, @index, @status) ->
    @hunk = null
    @patch.hunks().then (hunks) =>
      @hunk = hunks[@index]
      @_setHunk()

  _setHunk: ->
    header = @hunk.header()
    headerNode = @createLineNode()
    headerNode.classList.add('diff-hunk-header')
    headerDataNode = headerNode.querySelector('.diff-hunk-data')
    headerDataNode.textContent = header
    headerDataNode.appendChild(@stageButton('hunk')) if @status
    @hunkNode.appendChild(headerNode)

    {oldStart, newStart} = @parseHeader(header)

    oldLine = oldStart
    newLine = newStart

    @hunk.lines().then (lines) =>
      for line, lineIndex in lines
        lineNode              = @createLineNode()
        content               = line.content().split(/[\r\n]/g)[0] # srsly.
        contentNode           = document.createElement('span')
        lineOrigin            = String.fromCharCode(line.origin())
        oldLineNumber         = lineNode.querySelector('.old-line-number')
        newLineNumber         = lineNode.querySelector('.new-line-number')

        dataNode              = lineNode.querySelector('.diff-hunk-data')
        dataNode.dataset.path = @patch.newFile().path()
        oldLine               = line.oldLineno() if line.oldLineno() > 0
        newLine               = line.newLineno() if line.newLineno() > 0

        lineNode.dataset.oldIndex = oldLine - 1
        lineNode.dataset.newIndex = newLine - 1

        contentNode.classList.add('syntax-node')
        dataNode.textContent = lineOrigin
        contentNode.textContent = content
        dataNode.appendChild(contentNode)

        switch lineOrigin
          when '-'
            lineNode.classList.add('deletion')
          when '+'
            lineNode.classList.add('addition')

        oldLineNumber.textContent = oldLine if line.oldLineno() > 0
        newLineNumber.textContent = newLine if line.newLineno() > 0
        lineNode.dataset.lineIndex = lineIndex

        if @status and (lineOrigin == '-' or lineOrigin == '+')
          dataNode.appendChild(@stageButton('lines'))

        @hunkNode.appendChild(lineNode)

  allLines: ->
    @querySelectorAll('.hunk-line[data-line-index]')

  allChangedLines: ->
    @querySelectorAll('.hunk-line.addition, .hunk-line.deletion')

  activeLine: ->
    @querySelector('.hunk-line.selected, .hunk-line.keyboard-active')

  selectedLines: ->
    @querySelectorAll('.hunk-line.selected')

  selectAllChangedLines: ->
    for line in @allChangedLines()
      line.classList.add('selected')

  unselectAllChangedLines: ->
    for line in @allChangedLines()
      line.classList.remove('selected')

  parseHeader: (header) ->
    headerParts =
      header.match(/^@@ \-([0-9]+),?([0-9]+)? \+([0-9]+),?([0-9]+)? @@(.*)/)
    return false unless headerParts

    data =
      oldStart: headerParts[1]
      oldCount: headerParts[2]
      newStart: headerParts[3]
      newCount: headerParts[4]
      context:  headerParts[5]

  processLinesStage: ->
    action = if @status == 'unstaged' then 'stage' else 'unstage'
    path = @patch.newFile().path()

    totalChanges = @allChangedLines().length
    totalSelections = @selectedLines().length

    allStaged = totalChanges == totalSelections

    oldFile = if @patch.isAdded() and allStaged
      "/dev/null"
    else
      "a/#{@patch.oldFile().path()}"

    newFile = if @patch.isDeleted() and allStaged
      "/dev/null"
    else
      "b/#{@patch.newFile().path()}"

    fileInfo = "--- #{oldFile}\n"
    fileInfo += "+++ #{newFile}\n"

    header = @hunk.header()

    {oldStart, context} = @parseHeader(header)
    newStart = oldStart
    oldCount = newCount = 0

    lines = []

    for line, idx in @hunk.lines()
      selected =
        @querySelector(".hunk-line.selected[data-line-index='#{idx}']")

      origin = String.fromCharCode(line.origin())
      content = line.content().split(/[\r\n]/g)[0]
      switch origin
        when ' '
          oldCount++
          newCount++
          lines.push "#{origin}#{content}"
        when '+'
          if selected
            newCount++
            lines.push "#{origin}#{content}"
          else if action == 'unstage'
            oldCount++
            newCount++
            lines.push " #{content}"
        when '-'
          if selected
            oldCount++
            lines.push "#{origin}#{content}"
          else if action == 'stage'
            oldCount++
            newCount++
            lines.push " #{content}"

    oldStart = 1 if oldCount > 0 and oldStart == '0'
    newStart = 1 if newCount > 0 and newStart == '0'

    header =
      "@@ -#{oldStart},#{oldCount} +#{newStart},#{newCount} @@#{context}\n"

    patch = "#{header}#{lines.join("\n")}\n"

    promise = if @status == 'unstaged'
      @gitIndex.stagePatch(patch, @patch)
    else
      @gitIndex.unstagePatch(patch, @patch)

    promise.then =>
<<<<<<< HEAD
      @gitIndex.emit('did-update-git-repository')
=======
      @git.emit('did-update-repository')
>>>>>>> 19f95d07

module.exports = document.registerElement 'git-hunk-view',
  prototype: HunkView.prototype<|MERGE_RESOLUTION|>--- conflicted
+++ resolved
@@ -24,10 +24,7 @@
 
   attachedCallback: ->
     @base = @el.closest('.git-root-view')
-<<<<<<< HEAD
     @gitIndex = new GitIndex
-=======
->>>>>>> 19f95d07
 
   createLineNode: ->
     lineNode = document.createElement('div')
@@ -220,11 +217,7 @@
       @gitIndex.unstagePatch(patch, @patch)
 
     promise.then =>
-<<<<<<< HEAD
-      @gitIndex.emit('did-update-git-repository')
-=======
-      @git.emit('did-update-repository')
->>>>>>> 19f95d07
+      @gitIndex.emit('did-update-repository')
 
 module.exports = document.registerElement 'git-hunk-view',
   prototype: HunkView.prototype