@import "variables";

// Popover: Custom tooltip
// Used for branch switcher and hovercards

.github-Popover {
  &.tooltip {
<<<<<<< HEAD
    width: 400px; // Same as the github-Git
=======
    max-width: 400px; // Same as the github-Panel
>>>>>>> d2c8283f
    padding-left: @component-padding;
    padding-right: @component-padding;
    box-sizing: border-box;
  }
  .tooltip-inner.tooltip-inner {
    padding: @component-padding / 2;
    background-color: @tool-panel-background-color;
    border: 1px solid @base-border-color;
    box-shadow: 0 4px 8px hsla(0, 0, 0, .1);
    color: @text-color;
  }
  &.top .tooltip-arrow.tooltip-arrow {
    width: @component-padding;
    height: @component-padding;
    border-width: 0 0 1px 1px;
    border-color: @base-border-color;
    background-color: @tool-panel-background-color;
    border-bottom-right-radius: 2px;
    transform: rotate(-45deg);
  }
}<|MERGE_RESOLUTION|>--- conflicted
+++ resolved
@@ -5,11 +5,7 @@
 
 .github-Popover {
   &.tooltip {
-<<<<<<< HEAD
-    width: 400px; // Same as the github-Git
-=======
-    max-width: 400px; // Same as the github-Panel
->>>>>>> d2c8283f
+    max-width: 400px; // Same as the github-Git
     padding-left: @component-padding;
     padding-right: @component-padding;
     box-sizing: border-box;
