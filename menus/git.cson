--- conflicted
+++ resolved
@@ -113,16 +113,6 @@
       'command': 'github:open-link-in-browser'
     }
   ]
-<<<<<<< HEAD
-  'atom-text-editor': [
-    {
-      'label': 'View Unstaged Changes',
-      'command': 'github:view-unstaged-changes-for-current-file'
-    }
-    {
-      'label': 'View Staged Changes',
-      'command': 'github:view-staged-changes-for-current-file'
-=======
   '.github-UnstagedChanges .github-StagingView-header': [
     {
       'label': 'Stage All Changes'
@@ -140,6 +130,15 @@
     {
       'label': 'Unstage All Changes'
       'command': 'github:unstage-all-changes'
->>>>>>> 3b299920
+    }
+  ]
+  'atom-text-editor': [
+    {
+      'label': 'View Unstaged Changes',
+      'command': 'github:view-unstaged-changes-for-current-file'
+    }
+    {
+      'label': 'View Staged Changes',
+      'command': 'github:view-staged-changes-for-current-file'
     }
   ]