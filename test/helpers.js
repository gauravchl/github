import fs from 'fs-extra';
import path from 'path';
import temp from 'temp';

import React from 'react';
import ReactDom from 'react-dom';
import sinon from 'sinon';

import Repository from '../lib/models/repository';
import GitShellOutStrategy from '../lib/git-shell-out-strategy';
import WorkerManager from '../lib/worker-manager';

assert.autocrlfEqual = (actual, expected, ...args) => {
  const newActual = actual.replace(/\r\n/g, '\n');
  const newExpected = expected.replace(/\r\n/g, '\n');
  return assert.equal(newActual, newExpected, ...args);
};

// cloning a repo into a folder and then copying it
// for each subsequent request to clone makes cloning
// 2-3x faster on macOS and 5-10x faster on Windows
const cachedClonedRepos = {};
function copyCachedRepo(repoName) {
  const workingDirPath = temp.mkdirSync('git-fixture-');
  fs.copySync(cachedClonedRepos[repoName], workingDirPath);
  return fs.realpathSync(workingDirPath);
}

export async function cloneRepository(repoName = 'three-files') {
  if (!cachedClonedRepos[repoName]) {
    const cachedPath = temp.mkdirSync('git-fixture-cache-');
    const git = new GitShellOutStrategy(cachedPath);
    await git.clone(path.join(__dirname, 'fixtures', `repo-${repoName}`, 'dot-git'), {noLocal: true});
    await git.exec(['config', '--local', 'core.autocrlf', 'false']);
    await git.exec(['config', '--local', 'commit.gpgsign', 'false']);
    await git.exec(['checkout', '--', '.']); // discard \r in working directory
    cachedClonedRepos[repoName] = cachedPath;
  }
  return copyCachedRepo(repoName);
}

export async function sha(directory) {
  const git = new GitShellOutStrategy(directory);
  const head = await git.getHeadCommit();
  return head.sha;
}

/*
 * Initialize an empty repository at a temporary path.
 */
export async function initRepository(repoName) {
  const workingDirPath = temp.mkdirSync('git-fixture-');
  const git = new GitShellOutStrategy(workingDirPath);
  await git.exec(['init']);
  return fs.realpathSync(workingDirPath);
}

export async function setUpLocalAndRemoteRepositories(repoName = 'multiple-commits', options = {}) {
  /* eslint-disable no-param-reassign */
  if (typeof repoName === 'object') {
    options = repoName;
    repoName = 'multiple-commits';
  }
  /* eslint-enable no-param-reassign */
  const baseRepoPath = await cloneRepository(repoName);
  const baseGit = new GitShellOutStrategy(baseRepoPath);

  // create remote bare repo with all commits
  const remoteRepoPath = temp.mkdirSync('git-remote-fixture-');
  const remoteGit = new GitShellOutStrategy(remoteRepoPath);
  await remoteGit.clone(baseRepoPath, {noLocal: true, bare: true});

  // create local repo with one fewer commit
  if (options.remoteAhead) { await baseGit.exec(['reset', 'HEAD~']); }
  const localRepoPath = temp.mkdirSync('git-local-fixture-');
  const localGit = new GitShellOutStrategy(localRepoPath);
  await localGit.clone(baseRepoPath, {noLocal: true});
  await localGit.exec(['remote', 'set-url', 'origin', remoteRepoPath]);
  await localGit.exec(['config', '--local', 'commit.gpgsign', 'false']);
  return {baseRepoPath, remoteRepoPath, localRepoPath};
}

export async function getHeadCommitOnRemote(remotePath) {
  const workingDirPath = temp.mkdirSync('git-fixture-');
  const git = new GitShellOutStrategy(workingDirPath);
  await git.clone(remotePath, {noLocal: true});
  return git.getHeadCommit();
}

<<<<<<< HEAD
export function buildRepository(workingDirPath) {
  const repository = Repository.open(workingDirPath);
  // eslint-disable-next-line jasmine/no-global-setup
  afterEach(async () => {
    const repo = await repository;
    repo && repo.destroy();
  });
=======
export async function buildRepository(workingDirPath) {
  const repository = new Repository(workingDirPath);
  await repository.getLoadPromise();
>>>>>>> cc524053
  return repository;
}

export function assertDeepPropertyVals(actual, expected) {
  function extractObjectSubset(actualValue, expectedValue) {
    if (actualValue !== Object(actualValue)) { return actualValue; }

    const actualSubset = Array.isArray(actualValue) ? [] : {};
    for (const key of Object.keys(expectedValue)) {
      if (actualValue.hasOwnProperty(key)) {
        actualSubset[key] = extractObjectSubset(actualValue[key], expectedValue[key]);
      }
    }

    return actualSubset;
  }

  assert.deepEqual(extractObjectSubset(actual, expected), expected);
}

export function assertEqualSets(a, b) {
  assert.equal(a.size, b.size, 'Sets are a different size');
  a.forEach(item => assert(b.has(item), 'Sets have different elements'));
}

export function assertEqualSortedArraysByKey(arr1, arr2, key) {
  const sortFn = (a, b) => a[key] < b[key];
  assert.deepEqual(arr1.sort(sortFn), arr2.sort(sortFn));
}

let activeRenderers = [];
export function createRenderer() {
  let instance;
  let lastInstance;
  let node = document.createElement('div');
  // ref function should be reference equal over renders to avoid React
  // calling the "old" one with `null` and the "new" one with the instance
  const setTopLevelRef = c => { instance = c; };
  const renderer = {
    render(appWithoutRef) {
      lastInstance = instance;
      const app = React.cloneElement(appWithoutRef, {ref: setTopLevelRef});
      ReactDom.render(app, node);
    },

    get instance() {
      return instance;
    },

    get lastInstance() {
      return lastInstance;
    },

    get node() {
      return node;
    },

    unmount() {
      if (node) {
        lastInstance = instance;
        ReactDom.unmountComponentAtNode(node);
        node = null;
      }
    },
  };
  activeRenderers.push(renderer);
  return renderer;
}

export function isProcessAlive(pid) {
  let alive = true;
  try {
    return process.kill(pid, 0);
  } catch (e) {
    alive = false;
  }
  return alive;
}

// eslint-disable-next-line jasmine/no-global-setup
beforeEach(function() {
  global.sinon = sinon.sandbox.create();
});

// eslint-disable-next-line jasmine/no-global-setup
afterEach(function() {
  activeRenderers.forEach(r => r.unmount());
  activeRenderers = [];
  global.sinon.restore();
});

// eslint-disable-next-line jasmine/no-global-setup
after(() => {
  if (!process.env.ATOM_GITHUB_SHOW_RENDERER_WINDOW) {
    WorkerManager.reset();
  }
});<|MERGE_RESOLUTION|>--- conflicted
+++ resolved
@@ -87,19 +87,14 @@
   return git.getHeadCommit();
 }
 
-<<<<<<< HEAD
-export function buildRepository(workingDirPath) {
-  const repository = Repository.open(workingDirPath);
+export async function buildRepository(workingDirPath) {
+  const repository = new Repository(workingDirPath);
+  await repository.getLoadPromise();
   // eslint-disable-next-line jasmine/no-global-setup
   afterEach(async () => {
     const repo = await repository;
     repo && repo.destroy();
   });
-=======
-export async function buildRepository(workingDirPath) {
-  const repository = new Repository(workingDirPath);
-  await repository.getLoadPromise();
->>>>>>> cc524053
   return repository;
 }
 
