import path from 'path';
import fs from 'fs';

import React from 'react';
import {shallow, mount} from 'enzyme';
import dedent from 'dedent-js';

import {cloneRepository, buildRepository} from '../helpers';
import {writeFile} from '../../lib/helpers';
import {GitError} from '../../lib/git-shell-out-strategy';
import Repository from '../../lib/models/repository';
import ResolutionProgress from '../../lib/models/conflicts/resolution-progress';

import RootController from '../../lib/controllers/root-controller';

describe('RootController', function() {
  let atomEnv, workspace, commandRegistry, notificationManager, tooltips, config, confirm, app;
  let workspaceElement;

  beforeEach(function() {
    atomEnv = global.buildAtomEnvironment();
    workspace = atomEnv.workspace;
    commandRegistry = atomEnv.commands;
    notificationManager = atomEnv.notifications;
    tooltips = atomEnv.tooltips;
    config = atomEnv.config;

    workspaceElement = atomEnv.views.getView(workspace);

    const absentRepository = Repository.absent();
    const emptyResolutionProgress = new ResolutionProgress();

    confirm = sinon.stub(atomEnv, 'confirm');
    app = (
      <RootController
        workspace={workspace}
        commandRegistry={commandRegistry}
        notificationManager={notificationManager}
        tooltips={tooltips}
        config={config}
        confirm={confirm}
<<<<<<< HEAD
        repository={absentRepository}
        resolutionProgress={emptyResolutionProgress}
=======
        useLegacyPanels={true}
>>>>>>> 4364cffa
      />
    );
  });

  afterEach(function() {
    atomEnv.destroy();
  });

  describe('showMergeConflictFileForPath(relativeFilePath, {focus} = {})', function() {
    it('opens the file as a pending pane item if it exists', async function() {
      const workdirPath = await cloneRepository('merge-conflict');
      const repository = await buildRepository(workdirPath);
      sinon.spy(workspace, 'open');
      app = React.cloneElement(app, {repository});
      const wrapper = shallow(app);
      await wrapper.instance().showMergeConflictFileForPath('added-to-both.txt');

      assert.equal(workspace.open.callCount, 1);
      assert.deepEqual(workspace.open.args[0], [path.join(workdirPath, 'added-to-both.txt'), {activatePane: false, pending: true}]);
    });

    describe('when the file doesn\'t exist', function() {
      it('shows an info notification and does not open the file', async function() {
        const workdirPath = await cloneRepository('merge-conflict');
        const repository = await buildRepository(workdirPath);
        fs.unlinkSync(path.join(workdirPath, 'added-to-both.txt'));

        sinon.spy(notificationManager, 'addInfo');
        sinon.spy(workspace, 'open');
        app = React.cloneElement(app, {repository});
        const wrapper = shallow(app);

        assert.equal(notificationManager.getNotifications().length, 0);
        await wrapper.instance().showMergeConflictFileForPath('added-to-both.txt');
        assert.equal(workspace.open.callCount, 0);
        assert.equal(notificationManager.addInfo.callCount, 1);
        assert.deepEqual(notificationManager.addInfo.args[0], ['File has been deleted.']);
      });
    });
  });

  describe('diveIntoMergeConflictFileForPath(relativeFilePath)', function() {
    it('opens the file and focuses the pane', async function() {
      const workdirPath = await cloneRepository('merge-conflict');
      const repository = await buildRepository(workdirPath);
      sinon.spy(workspace, 'open');
      app = React.cloneElement(app, {repository});
      const wrapper = shallow(app);

      await wrapper.instance().diveIntoMergeConflictFileForPath('added-to-both.txt');

      assert.equal(workspace.open.callCount, 1);
      assert.deepEqual(workspace.open.args[0], [path.join(workdirPath, 'added-to-both.txt'), {activatePane: true, pending: true}]);
    });
  });

  describe('rendering a FilePatch', function() {
    it('renders the FilePatchController based on state', async function() {
      const workdirPath = await cloneRepository('three-files');
      const repository = await buildRepository(workdirPath);
      app = React.cloneElement(app, {repository});
      const wrapper = shallow(app);

      wrapper.setState({
        filePath: null,
        filePatch: null,
        stagingStatus: null,
      });
      assert.equal(wrapper.find('FilePatchController').length, 0);

      const state = {
        filePath: 'path',
        filePatch: {getPath: () => 'path.txt'},
        stagingStatus: 'unstaged',
      };
      wrapper.setState(state);
      assert.equal(wrapper.find('FilePatchController').length, 1);
      assert.equal(wrapper.find('PaneItem').length, 1);
      assert.equal(wrapper.find('PaneItem FilePatchController').length, 1);
      assert.equal(wrapper.find('FilePatchController').prop('filePatch'), state.filePatch);
      assert.equal(wrapper.find('FilePatchController').prop('stagingStatus'), state.stagingStatus);
      assert.equal(wrapper.find('FilePatchController').prop('repository'), app.props.repository);
    });
  });

  describe('showFilePatchForPath(filePath, staged, {amending, activate})', function() {
    describe('when a file is selected in the staging panel', function() {
      it('sets appropriate state', async function() {
        const workdirPath = await cloneRepository('three-files');
        const repository = await buildRepository(workdirPath);

        fs.writeFileSync(path.join(workdirPath, 'a.txt'), 'change', 'utf8');
        fs.writeFileSync(path.join(workdirPath, 'd.txt'), 'new-file', 'utf8');
        await repository.stageFiles(['d.txt']);

        app = React.cloneElement(app, {repository});
        const wrapper = shallow(app);

        await wrapper.instance().showFilePatchForPath('a.txt', 'unstaged');

        assert.equal(wrapper.state('filePath'), 'a.txt');
        assert.equal(wrapper.state('filePatch').getPath(), 'a.txt');
        assert.equal(wrapper.state('stagingStatus'), 'unstaged');

        await wrapper.instance().showFilePatchForPath('d.txt', 'staged');

        assert.equal(wrapper.state('filePath'), 'd.txt');
        assert.equal(wrapper.state('filePatch').getPath(), 'd.txt');
        assert.equal(wrapper.state('stagingStatus'), 'staged');

        wrapper.find('PaneItem').prop('onDidCloseItem')();
        assert.isNull(wrapper.state('filePath'));
        assert.isNull(wrapper.state('filePatch'));

        const activate = sinon.stub();
        wrapper.instance().filePatchControllerPane = {activate};
        await wrapper.instance().showFilePatchForPath('d.txt', 'staged', {activate: true});
        assert.equal(activate.callCount, 1);
      });
    });

    describe('when there is a change to the repo', function() {
      it('calls onRepoRefresh', async function() {
        const workdirPath = await cloneRepository('multiple-commits');
        const repository = await buildRepository(workdirPath);

        fs.writeFileSync(path.join(workdirPath, 'file.txt'), 'change', 'utf8');

        app = React.cloneElement(app, {repository});
        const wrapper = shallow(app);

        sinon.spy(wrapper.instance(), 'onRepoRefresh');
        repository.refresh();
        await wrapper.instance().repositoryObserver.getLastModelDataRefreshPromise();
        assert.isTrue(wrapper.instance().onRepoRefresh.called);
      });
    });

    describe('#onRepoRefresh', function() {
      it('sets the correct FilePatch as state', async function() {
        const workdirPath = await cloneRepository('multiple-commits');
        const repository = await buildRepository(workdirPath);

        fs.writeFileSync(path.join(workdirPath, 'file.txt'), 'change', 'utf8');

        app = React.cloneElement(app, {repository});
        const wrapper = shallow(app);

        await wrapper.instance().showFilePatchForPath('file.txt', 'unstaged', {activate: true});

        const originalFilePatch = wrapper.state('filePatch');
        assert.equal(wrapper.state('filePath'), 'file.txt');
        assert.equal(wrapper.state('filePatch').getPath(), 'file.txt');
        assert.equal(wrapper.state('stagingStatus'), 'unstaged');

        fs.writeFileSync(path.join(workdirPath, 'file.txt'), 'change\nand again!', 'utf8');
        repository.refresh();
        await wrapper.instance().onRepoRefresh();

        assert.equal(wrapper.state('filePath'), 'file.txt');
        assert.equal(wrapper.state('filePatch').getPath(), 'file.txt');
        assert.equal(wrapper.state('stagingStatus'), 'unstaged');
        assert.notEqual(originalFilePatch, wrapper.state('filePatch'));
      });
    });

    // https://github.com/atom/github/issues/505
    it('calls repository.getFilePatchForPath with amending: true only if staging status is staged', async () => {
      const workdirPath = await cloneRepository('three-files');
      const repository = await buildRepository(workdirPath);

      app = React.cloneElement(app, {repository});
      const wrapper = shallow(app);

      sinon.stub(repository, 'getFilePatchForPath');
      await wrapper.instance().showFilePatchForPath('a.txt', 'unstaged', {amending: true});
      assert.equal(repository.getFilePatchForPath.callCount, 1);
      assert.deepEqual(repository.getFilePatchForPath.args[0], ['a.txt', {staged: false, amending: false}]);
    });
  });

  describe('diveIntoFilePatchForPath(filePath, staged, {amending, activate})', function() {
    it('reveals and focuses the file patch', async function() {
      const workdirPath = await cloneRepository('three-files');
      const repository = await buildRepository(workdirPath);

      fs.writeFileSync(path.join(workdirPath, 'a.txt'), 'change', 'utf8');
      repository.refresh();

      app = React.cloneElement(app, {repository});
      const wrapper = shallow(app);

      const focusFilePatch = sinon.spy();
      const activate = sinon.spy();

      const mockPane = {
        getPaneItem: () => mockPane,
        getElement: () => mockPane,
        querySelector: () => mockPane,
        focus: focusFilePatch,
        activate,
      };
      wrapper.instance().filePatchControllerPane = mockPane;

      await wrapper.instance().diveIntoFilePatchForPath('a.txt', 'unstaged');

      assert.equal(wrapper.state('filePath'), 'a.txt');
      assert.equal(wrapper.state('filePatch').getPath(), 'a.txt');
      assert.equal(wrapper.state('stagingStatus'), 'unstaged');

      assert.isTrue(focusFilePatch.called);
      assert.isTrue(activate.called);
    });
  });

  describe('when amend mode is toggled in the staging panel while viewing a staged change', function() {
    it('refetches the FilePatch with the amending flag toggled', async function() {
      const workdirPath = await cloneRepository('multiple-commits');
      const repository = await buildRepository(workdirPath);

      app = React.cloneElement(app, {repository});
      const wrapper = shallow(app);

      fs.writeFileSync(path.join(workdirPath, 'file.txt'), 'change', 'utf8');
      await wrapper.instance().showFilePatchForPath('file.txt', 'unstaged', {amending: false});
      const originalFilePatch = wrapper.state('filePatch');
      assert.isOk(originalFilePatch);

      sinon.spy(wrapper.instance(), 'showFilePatchForPath');
      await wrapper.instance().didChangeAmending(true);
      assert.isTrue(wrapper.instance().showFilePatchForPath.args[0][2].amending);
    });
  });

  describe('when the StatusBarTileController calls toggleGitPanel', function() {
    it('toggles the git panel', async function() {
      const workdirPath = await cloneRepository('multiple-commits');
      const repository = await buildRepository(workdirPath);

      app = React.cloneElement(app, {repository});
      const wrapper = shallow(app);

      assert.isFalse(wrapper.find('Panel').prop('visible'));
      wrapper.find('ObserveModelDecorator(StatusBarTileController)').prop('toggleGitPanel')();
      assert.isTrue(wrapper.find('Panel').prop('visible'));
      wrapper.find('ObserveModelDecorator(StatusBarTileController)').prop('toggleGitPanel')();
      assert.isFalse(wrapper.find('Panel').prop('visible'));
    });
  });

  describe('toggleGitPanel()', function() {
    it('toggles the visibility of the Git panel', async function() {
      const workdirPath = await cloneRepository('multiple-commits');
      const repository = await buildRepository(workdirPath);

      app = React.cloneElement(app, {repository});
      const wrapper = shallow(app);

      assert.isFalse(wrapper.find('Panel').prop('visible'));
      wrapper.instance().toggleGitPanel();
      assert.isTrue(wrapper.find('Panel').prop('visible'));
      wrapper.instance().toggleGitPanel();
      assert.isFalse(wrapper.find('Panel').prop('visible'));
    });
  });

  describe('toggleGitPanelFocus()', function() {
    let wrapper;

    beforeEach(async function() {
      const workdirPath = await cloneRepository('multiple-commits');
      const repository = await buildRepository(workdirPath);

      app = React.cloneElement(app, {repository});
      wrapper = shallow(app);

      sinon.stub(wrapper.instance(), 'focusGitPanel');
      sinon.spy(workspace.getActivePane(), 'activate');
    });

    it('opens and focuses the Git panel when it is initially closed', function() {
      assert.isFalse(wrapper.find('Panel').prop('visible'));
      sinon.stub(wrapper.instance(), 'gitPanelHasFocus').returns(false);

      wrapper.instance().toggleGitPanelFocus();

      assert.isTrue(wrapper.find('Panel').prop('visible'));
      assert.equal(wrapper.instance().focusGitPanel.callCount, 1);
      assert.isFalse(workspace.getActivePane().activate.called);
    });

    it('focuses the Git panel when it is already open, but blurred', function() {
      wrapper.instance().toggleGitPanel();
      sinon.stub(wrapper.instance(), 'gitPanelHasFocus').returns(false);

      assert.isTrue(wrapper.find('Panel').prop('visible'));

      wrapper.instance().toggleGitPanelFocus();

      assert.isTrue(wrapper.find('Panel').prop('visible'));
      assert.equal(wrapper.instance().focusGitPanel.callCount, 1);
      assert.isFalse(workspace.getActivePane().activate.called);
    });

    it('blurs the Git panel when it is already open and focused', function() {
      wrapper.instance().toggleGitPanel();
      sinon.stub(wrapper.instance(), 'gitPanelHasFocus').returns(true);

      assert.isTrue(wrapper.find('Panel').prop('visible'));

      wrapper.instance().toggleGitPanelFocus();

      assert.isTrue(wrapper.find('Panel').prop('visible'));
      assert.equal(wrapper.instance().focusGitPanel.callCount, 0);
      assert.isTrue(workspace.getActivePane().activate.called);
    });
  });

  describe('github:clone', function() {
    let wrapper, cloneRepositoryForProjectPath, resolveClone, rejectClone;

    beforeEach(function() {
      cloneRepositoryForProjectPath = sinon.stub().returns(new Promise((resolve, reject) => {
        resolveClone = resolve;
        rejectClone = reject;
      }));

      app = React.cloneElement(app, {cloneRepositoryForProjectPath});
      wrapper = shallow(app);
    });

    it('renders the modal clone panel', function() {
      commandRegistry.dispatch(workspaceElement, 'github:clone');

      assert.lengthOf(wrapper.find('Panel').find({location: 'modal'}).find('CloneDialog'), 1);
    });

    it('triggers the clone callback on accept', function() {
      commandRegistry.dispatch(workspaceElement, 'github:clone');

      const dialog = wrapper.find('CloneDialog');
      dialog.prop('didAccept')('git@github.com:atom/github.git', '/home/me/github');
      resolveClone();

      assert.isTrue(cloneRepositoryForProjectPath.calledWith('git@github.com:atom/github.git', '/home/me/github'));
    });

    it('marks the clone dialog as in progress during clone', async function() {
      commandRegistry.dispatch(workspaceElement, 'github:clone');

      const dialog = wrapper.find('CloneDialog');
      assert.isFalse(dialog.prop('inProgress'));

      const acceptPromise = dialog.prop('didAccept')('git@github.com:atom/github.git', '/home/me/github');

      assert.isTrue(wrapper.find('CloneDialog').prop('inProgress'));

      resolveClone();
      await acceptPromise;

      assert.isFalse(wrapper.find('CloneDialog').exists());
    });

    it('creates a notification if the clone fails', async function() {
      sinon.stub(notificationManager, 'addError');

      commandRegistry.dispatch(workspaceElement, 'github:clone');

      const dialog = wrapper.find('CloneDialog');
      assert.isFalse(dialog.prop('inProgress'));

      const acceptPromise = dialog.prop('didAccept')('git@github.com:nope/nope.git', '/home/me/github');
      const err = new GitError('git clone exited with status 1');
      err.stdErr = 'this is stderr';
      rejectClone(err);
      await acceptPromise;

      assert.isFalse(wrapper.find('CloneDialog').exists());
      assert.isTrue(notificationManager.addError.calledWith(
        'Unable to clone git@github.com:nope/nope.git',
        sinon.match({detail: sinon.match(/this is stderr/)}),
      ));
    });

    it('dismisses the clone panel on cancel', function() {
      commandRegistry.dispatch(workspaceElement, 'github:clone');

      const dialog = wrapper.find('CloneDialog');
      dialog.prop('didCancel')();

      assert.lengthOf(wrapper.find('CloneDialog'), 0);
      assert.isFalse(cloneRepositoryForProjectPath.called);
    });
  });

  describe('promptForCredentials()', function() {
    let wrapper;

    beforeEach(function() {
      wrapper = shallow(app);
    });

    it('renders the modal credentials dialog', function() {
      wrapper.instance().promptForCredentials({
        prompt: 'Password plz',
        includeUsername: true,
      });

      const dialog = wrapper.find('Panel').find({location: 'modal'}).find('CredentialDialog');
      assert.isTrue(dialog.exists());
      assert.equal(dialog.prop('prompt'), 'Password plz');
      assert.isTrue(dialog.prop('includeUsername'));
    });

    it('resolves the promise with credentials on accept', async function() {
      const credentialPromise = wrapper.instance().promptForCredentials({
        prompt: 'Speak "friend" and enter',
        includeUsername: false,
      });

      wrapper.find('CredentialDialog').prop('onSubmit')({password: 'friend'});
      assert.deepEqual(await credentialPromise, {password: 'friend'});
      assert.isFalse(wrapper.find('CredentialDialog').exists());
    });

    it('rejects the promise on cancel', async function() {
      const credentialPromise = wrapper.instance().promptForCredentials({
        prompt: 'Enter the square root of 1244313452349528345',
        includeUsername: false,
      });

      wrapper.find('CredentialDialog').prop('onCancel')();
      await assert.isRejected(credentialPromise);
      assert.isFalse(wrapper.find('CredentialDialog').exists());
    });
  });

  describe('ensureGitPanel()', function() {
    let wrapper;

    beforeEach(async function() {
      const workdirPath = await cloneRepository('multiple-commits');
      const repository = await buildRepository(workdirPath);

      app = React.cloneElement(app, {repository});
      wrapper = shallow(app);
    });

    it('opens the Git panel when it is initially closed', async function() {
      assert.isFalse(wrapper.find('Panel').prop('visible'));
      assert.isTrue(await wrapper.instance().ensureGitPanel());
    });

    it('does nothing when the Git panel is already open', async function() {
      wrapper.instance().toggleGitPanel();
      assert.isTrue(wrapper.find('Panel').prop('visible'));
      assert.isFalse(await wrapper.instance().ensureGitPanel());
      assert.isTrue(wrapper.find('Panel').prop('visible'));
    });
  });

  it('correctly updates state when switching repos', async function() {
    const workdirPath1 = await cloneRepository('three-files');
    const repository1 = await buildRepository(workdirPath1);
    const workdirPath2 = await cloneRepository('three-files');
    const repository2 = await buildRepository(workdirPath2);

    app = React.cloneElement(app, {repository: repository1});
    const wrapper = shallow(app);

    assert.equal(wrapper.state('amending'), false);

    wrapper.setState({amending: true});
    wrapper.setProps({repository: repository2});
    assert.equal(wrapper.state('amending'), false);

    wrapper.setProps({repository: repository1});
    assert.equal(wrapper.state('amending'), true);
  });

  describe('openFiles(filePaths)', () => {
    it('calls workspace.open, passing pending:true if only one file path is passed', async () => {
      const workdirPath = await cloneRepository('three-files');
      const repository = await buildRepository(workdirPath);

      fs.writeFileSync(path.join(workdirPath, 'file1.txt'), 'foo');
      fs.writeFileSync(path.join(workdirPath, 'file2.txt'), 'bar');
      fs.writeFileSync(path.join(workdirPath, 'file3.txt'), 'baz');

      sinon.stub(workspace, 'open');
      app = React.cloneElement(app, {repository});
      const wrapper = shallow(app);
      await wrapper.instance().openFiles(['file1.txt']);

      assert.equal(workspace.open.callCount, 1);
      assert.deepEqual(workspace.open.args[0], [path.join(repository.getWorkingDirectoryPath(), 'file1.txt'), {pending: true}]);

      workspace.open.reset();
      await wrapper.instance().openFiles(['file2.txt', 'file3.txt']);
      assert.equal(workspace.open.callCount, 2);
      assert.deepEqual(workspace.open.args[0], [path.join(repository.getWorkingDirectoryPath(), 'file2.txt'), {pending: false}]);
      assert.deepEqual(workspace.open.args[1], [path.join(repository.getWorkingDirectoryPath(), 'file3.txt'), {pending: false}]);
    });
  });

  describe('discarding and restoring changed lines', () => {
    describe('discardLines(lines)', () => {
      it('only discards lines if buffer is unmodified, otherwise notifies user', async () => {
        const workdirPath = await cloneRepository('three-files');
        const repository = await buildRepository(workdirPath);

        fs.writeFileSync(path.join(workdirPath, 'a.txt'), 'modification\n');
        const unstagedFilePatch = await repository.getFilePatchForPath('a.txt');

        const editor = await workspace.open(path.join(workdirPath, 'a.txt'));

        app = React.cloneElement(app, {repository});
        const wrapper = shallow(app);
        const state = {
          filePath: 'a.txt',
          filePatch: unstagedFilePatch,
          stagingStatus: 'unstaged',
        };
        wrapper.setState(state);

        sinon.stub(repository, 'applyPatchToWorkdir');
        sinon.stub(notificationManager, 'addError');
        // unmodified buffer
        const hunkLines = unstagedFilePatch.getHunks()[0].getLines();
        await wrapper.instance().discardLines(new Set([hunkLines[0]]));
        assert.isTrue(repository.applyPatchToWorkdir.calledOnce);
        assert.isFalse(notificationManager.addError.called);

        // modified buffer
        repository.applyPatchToWorkdir.reset();
        editor.setText('modify contents');
        await wrapper.instance().discardLines(new Set(unstagedFilePatch.getHunks()[0].getLines()));
        assert.isFalse(repository.applyPatchToWorkdir.called);
        const notificationArgs = notificationManager.addError.args[0];
        assert.equal(notificationArgs[0], 'Cannot discard lines.');
        assert.match(notificationArgs[1].description, /You have unsaved changes in/);
      });
    });

    describe('discardWorkDirChangesForPaths(filePaths)', () => {
      it('only discards changes in files if all buffers are unmodified, otherwise notifies user', async () => {
        const workdirPath = await cloneRepository('three-files');
        const repository = await buildRepository(workdirPath);

        fs.writeFileSync(path.join(workdirPath, 'a.txt'), 'do\n');
        fs.writeFileSync(path.join(workdirPath, 'b.txt'), 'ray\n');
        fs.writeFileSync(path.join(workdirPath, 'c.txt'), 'me\n');

        const editor = await workspace.open(path.join(workdirPath, 'a.txt'));

        app = React.cloneElement(app, {repository});
        const wrapper = shallow(app);

        sinon.stub(repository, 'discardWorkDirChangesForPaths');
        sinon.stub(notificationManager, 'addError');
        // unmodified buffer
        await wrapper.instance().discardWorkDirChangesForPaths(['a.txt', 'b.txt', 'c.txt']);
        assert.isTrue(repository.discardWorkDirChangesForPaths.calledOnce);
        assert.isFalse(notificationManager.addError.called);

        // modified buffer
        repository.discardWorkDirChangesForPaths.reset();
        editor.setText('modify contents');
        await wrapper.instance().discardWorkDirChangesForPaths(['a.txt', 'b.txt', 'c.txt']);
        assert.isFalse(repository.discardWorkDirChangesForPaths.called);
        const notificationArgs = notificationManager.addError.args[0];
        assert.equal(notificationArgs[0], 'Cannot discard changes in selected files.');
        assert.match(notificationArgs[1].description, /You have unsaved changes in.*a\.txt/);
      });
    });

    describe('undoLastDiscard(partialDiscardFilePath)', () => {
      describe('when partialDiscardFilePath is not null', () => {
        let unstagedFilePatch, repository, absFilePath, wrapper;
        beforeEach(async () => {
          const workdirPath = await cloneRepository('multi-line-file');
          repository = await buildRepository(workdirPath);

          absFilePath = path.join(workdirPath, 'sample.js');
          fs.writeFileSync(absFilePath, 'foo\nbar\nbaz\n');
          unstagedFilePatch = await repository.getFilePatchForPath('sample.js');

          app = React.cloneElement(app, {repository});
          wrapper = shallow(app);
          wrapper.setState({
            filePath: 'sample.js',
            filePatch: unstagedFilePatch,
            stagingStatus: 'unstaged',
          });
        });

        it('reverses last discard for file path', async () => {
          const contents1 = fs.readFileSync(absFilePath, 'utf8');
          await wrapper.instance().discardLines(new Set(unstagedFilePatch.getHunks()[0].getLines().slice(0, 2)));
          const contents2 = fs.readFileSync(absFilePath, 'utf8');
          assert.notEqual(contents1, contents2);
          await repository.refresh();

          unstagedFilePatch = await repository.getFilePatchForPath('sample.js');
          wrapper.setState({filePatch: unstagedFilePatch});
          await wrapper.instance().discardLines(new Set(unstagedFilePatch.getHunks()[0].getLines().slice(2, 4)));
          const contents3 = fs.readFileSync(absFilePath, 'utf8');
          assert.notEqual(contents2, contents3);

          await wrapper.instance().undoLastDiscard('sample.js');
          await assert.async.equal(fs.readFileSync(absFilePath, 'utf8'), contents2);
          await wrapper.instance().undoLastDiscard('sample.js');
          await assert.async.equal(fs.readFileSync(absFilePath, 'utf8'), contents1);
        });

        it('does not undo if buffer is modified', async () => {
          const contents1 = fs.readFileSync(absFilePath, 'utf8');
          await wrapper.instance().discardLines(new Set(unstagedFilePatch.getHunks()[0].getLines().slice(0, 2)));
          const contents2 = fs.readFileSync(absFilePath, 'utf8');
          assert.notEqual(contents1, contents2);

          // modify buffer
          const editor = await workspace.open(absFilePath);
          editor.getBuffer().append('new line');

          const expandBlobToFile = sinon.spy(repository, 'expandBlobToFile');
          sinon.stub(notificationManager, 'addError');

          await repository.refresh();
          unstagedFilePatch = await repository.getFilePatchForPath('sample.js');
          wrapper.setState({filePatch: unstagedFilePatch});
          await wrapper.instance().undoLastDiscard('sample.js');
          const notificationArgs = notificationManager.addError.args[0];
          assert.equal(notificationArgs[0], 'Cannot undo last discard.');
          assert.match(notificationArgs[1].description, /You have unsaved changes./);
          assert.isFalse(expandBlobToFile.called);
        });

        describe('when file content has changed since last discard', () => {
          it('successfully undoes discard if changes do not conflict', async () => {
            const contents1 = fs.readFileSync(absFilePath, 'utf8');
            await wrapper.instance().discardLines(new Set(unstagedFilePatch.getHunks()[0].getLines().slice(0, 2)));
            const contents2 = fs.readFileSync(absFilePath, 'utf8');
            assert.notEqual(contents1, contents2);

            // change file contents on disk in non-conflicting way
            const change = '\nchange file contents';
            fs.writeFileSync(absFilePath, contents2 + change);

            await repository.refresh();
            unstagedFilePatch = await repository.getFilePatchForPath('sample.js');
            wrapper.setState({filePatch: unstagedFilePatch});
            await wrapper.instance().undoLastDiscard('sample.js');

            await assert.async.equal(fs.readFileSync(absFilePath, 'utf8'), contents1 + change);
          });

          it('prompts user to continue if conflicts arise and proceeds based on user input', async () => {
            await repository.git.exec(['config', 'merge.conflictstyle', 'diff3']);

            const contents1 = fs.readFileSync(absFilePath, 'utf8');
            await wrapper.instance().discardLines(new Set(unstagedFilePatch.getHunks()[0].getLines().slice(0, 2)));
            const contents2 = fs.readFileSync(absFilePath, 'utf8');
            assert.notEqual(contents1, contents2);

            // change file contents on disk in a conflicting way
            const change = '\nchange file contents';
            fs.writeFileSync(absFilePath, change + contents2);

            await repository.refresh();
            unstagedFilePatch = await repository.getFilePatchForPath('sample.js');
            wrapper.setState({filePatch: unstagedFilePatch});

            // click 'Cancel'
            confirm.returns(2);
            await wrapper.instance().undoLastDiscard('sample.js');
            assert.equal(confirm.callCount, 1);
            const confirmArg = confirm.args[0][0];
            assert.match(confirmArg.message, /Undoing will result in conflicts/);
            await assert.async.equal(fs.readFileSync(absFilePath, 'utf8'), change + contents2);

            // click 'Open in new buffer'
            confirm.returns(1);
            await wrapper.instance().undoLastDiscard('sample.js');
            assert.equal(confirm.callCount, 2);
            const activeEditor = workspace.getActiveTextEditor();
            assert.match(activeEditor.getFileName(), /sample.js-/);
            assert.isTrue(activeEditor.getText().includes('<<<<<<<'));
            assert.isTrue(activeEditor.getText().includes('>>>>>>>'));

            // click 'Proceed and resolve conflicts'
            confirm.returns(0);
            await wrapper.instance().undoLastDiscard('sample.js');
            assert.equal(confirm.callCount, 3);
            await assert.async.isTrue(fs.readFileSync(absFilePath, 'utf8').includes('<<<<<<<'));
            await assert.async.isTrue(fs.readFileSync(absFilePath, 'utf8').includes('>>>>>>>'));

            // index is updated accordingly
            const diff = await repository.git.exec(['diff', '--', 'sample.js']);
            assert.equal(diff, dedent`
              diff --cc sample.js
              index 5c084c0,86e041d..0000000
              --- a/sample.js
              +++ b/sample.js
              @@@ -1,6 -1,3 +1,12 @@@
              ++<<<<<<< current
               +
               +change file contentsvar quicksort = function () {
               +  var sort = function(items) {
              ++||||||| after discard
              ++var quicksort = function () {
              ++  var sort = function(items) {
              ++=======
              ++>>>>>>> before discard
                foo
                bar
                baz

            `);
          });
        });

        it('clears the discard history if the last blob is no longer valid', async () => {
          // this would occur in the case of garbage collection cleaning out the blob
          await wrapper.instance().discardLines(new Set(unstagedFilePatch.getHunks()[0].getLines().slice(0, 2)));
          await repository.refresh();
          unstagedFilePatch = await repository.getFilePatchForPath('sample.js');
          wrapper.setState({filePatch: unstagedFilePatch});
          const {beforeSha} = await wrapper.instance().discardLines(new Set(unstagedFilePatch.getHunks()[0].getLines().slice(2, 4)));

          // remove blob from git object store
          fs.unlinkSync(path.join(repository.getGitDirectoryPath(), 'objects', beforeSha.slice(0, 2), beforeSha.slice(2)));

          sinon.stub(notificationManager, 'addError');
          assert.equal(repository.getDiscardHistory('sample.js').length, 2);
          await wrapper.instance().undoLastDiscard('sample.js');
          const notificationArgs = notificationManager.addError.args[0];
          assert.equal(notificationArgs[0], 'Discard history has expired.');
          assert.match(notificationArgs[1].description, /Stale discard history has been deleted./);
          assert.equal(repository.getDiscardHistory('sample.js').length, 0);
        });
      });

      describe('when partialDiscardFilePath is falsey', () => {
        let repository, workdirPath, wrapper, pathA, pathB, pathDeleted, pathAdded, getFileContents;
        beforeEach(async () => {
          workdirPath = await cloneRepository('three-files');
          repository = await buildRepository(workdirPath);

          getFileContents = filePath => {
            try {
              return fs.readFileSync(filePath, 'utf8');
            } catch (e) {
              if (e.code === 'ENOENT') {
                return null;
              } else {
                throw e;
              }
            }
          };

          pathA = path.join(workdirPath, 'a.txt');
          pathB = path.join(workdirPath, 'subdir-1', 'b.txt');
          pathDeleted = path.join(workdirPath, 'c.txt');
          pathAdded = path.join(workdirPath, 'added-file.txt');
          fs.writeFileSync(pathA, [1, 2, 3, 4, 5, 6, 7, 8, 9].join('\n'));
          fs.writeFileSync(pathB, ['a', 'b', 'c', 'd', 'e', 'f', 'g', 'h', 'i', 'j'].join('\n'));
          fs.writeFileSync(pathAdded, ['!', '@', '#', '$', '%', '^', '&', '*', '(', ')'].join('\n'));
          fs.unlinkSync(pathDeleted);

          app = React.cloneElement(app, {repository});
          wrapper = shallow(app);
        });

        it('reverses last discard if there are no conflicts', async () => {
          const contents1 = {
            pathA: getFileContents(pathA),
            pathB: getFileContents(pathB),
            pathDeleted: getFileContents(pathDeleted),
            pathAdded: getFileContents(pathAdded),
          };
          await wrapper.instance().discardWorkDirChangesForPaths(['a.txt', 'subdir-1/b.txt']);
          const contents2 = {
            pathA: getFileContents(pathA),
            pathB: getFileContents(pathB),
            pathDeleted: getFileContents(pathDeleted),
            pathAdded: getFileContents(pathAdded),
          };
          assert.notDeepEqual(contents1, contents2);

          await wrapper.instance().discardWorkDirChangesForPaths(['c.txt', 'added-file.txt']);
          const contents3 = {
            pathA: getFileContents(pathA),
            pathB: getFileContents(pathB),
            pathDeleted: getFileContents(pathDeleted),
            pathAdded: getFileContents(pathAdded),
          };
          assert.notDeepEqual(contents2, contents3);

          await wrapper.instance().undoLastDiscard();
          await assert.async.deepEqual({
            pathA: getFileContents(pathA),
            pathB: getFileContents(pathB),
            pathDeleted: getFileContents(pathDeleted),
            pathAdded: getFileContents(pathAdded),
          }, contents2);
          await wrapper.instance().undoLastDiscard();
          await assert.async.deepEqual({
            pathA: getFileContents(pathA),
            pathB: getFileContents(pathB),
            pathDeleted: getFileContents(pathDeleted),
            pathAdded: getFileContents(pathAdded),
          }, contents1);
        });

        it('does not undo if buffer is modified', async () => {
          await wrapper.instance().discardWorkDirChangesForPaths(['a.txt', 'subdir-1/b.txt', 'c.txt', 'added-file.txt']);

          // modify buffers
          (await workspace.open(pathA)).getBuffer().append('stuff');
          (await workspace.open(pathB)).getBuffer().append('other stuff');
          (await workspace.open(pathDeleted)).getBuffer().append('this stuff');
          (await workspace.open(pathAdded)).getBuffer().append('that stuff');

          const expandBlobToFile = sinon.spy(repository, 'expandBlobToFile');
          sinon.stub(notificationManager, 'addError');

          await wrapper.instance().undoLastDiscard();
          const notificationArgs = notificationManager.addError.args[0];
          assert.equal(notificationArgs[0], 'Cannot undo last discard.');
          assert.match(notificationArgs[1].description, /You have unsaved changes./);
          assert.match(notificationArgs[1].description, /a.txt/);
          assert.match(notificationArgs[1].description, /subdir-1\/b.txt/);
          assert.match(notificationArgs[1].description, /c.txt/);
          assert.match(notificationArgs[1].description, /added-file.txt/);
          assert.isFalse(expandBlobToFile.called);
        });

        describe('when file content has changed since last discard', () => {
          it('successfully undoes discard if changes do not conflict', async () => {
            pathDeleted = path.join(workdirPath, 'deleted-file.txt');
            fs.writeFileSync(pathDeleted, 'this file will be deleted\n');
            await repository.git.exec(['add', '.']);
            await repository.git.exec(['commit', '-m', 'commit files lengthy enough that changes don\'t conflict']);

            pathAdded = path.join(workdirPath, 'another-added-file.txt');

            // change files
            fs.writeFileSync(pathA, 'change at beginning\n' + fs.readFileSync(pathA, 'utf8'));
            fs.writeFileSync(pathB, 'change at beginning\n' + fs.readFileSync(pathB, 'utf8'));
            fs.unlinkSync(pathDeleted);
            fs.writeFileSync(pathAdded, 'foo\nbar\baz\n');

            const contentsBeforeDiscard = {
              pathA: getFileContents(pathA),
              pathB: getFileContents(pathB),
              pathDeleted: getFileContents(pathDeleted),
              pathAdded: getFileContents(pathAdded),
            };

            await wrapper.instance().discardWorkDirChangesForPaths(['a.txt', 'subdir-1/b.txt', 'deleted-file.txt', 'another-added-file.txt']);

            // change file contents on disk in non-conflicting way
            fs.writeFileSync(pathA, fs.readFileSync(pathA, 'utf8') + 'change at end');
            fs.writeFileSync(pathB, fs.readFileSync(pathB, 'utf8') + 'change at end');

            await wrapper.instance().undoLastDiscard();

            await assert.async.deepEqual({
              pathA: getFileContents(pathA),
              pathB: getFileContents(pathB),
              pathDeleted: getFileContents(pathDeleted),
              pathAdded: getFileContents(pathAdded),
            }, {
              pathA: contentsBeforeDiscard.pathA + 'change at end',
              pathB: contentsBeforeDiscard.pathB + 'change at end',
              pathDeleted: contentsBeforeDiscard.pathDeleted,
              pathAdded: contentsBeforeDiscard.pathAdded,
            });
          });

          it('prompts user to continue if conflicts arise and proceeds based on user input, updating index to reflect files under conflict', async () => {
            pathDeleted = path.join(workdirPath, 'deleted-file.txt');
            fs.writeFileSync(pathDeleted, 'this file will be deleted\n');
            await repository.git.exec(['add', '.']);
            await repository.git.exec(['commit', '-m', 'commit files lengthy enough that changes don\'t conflict']);

            pathAdded = path.join(workdirPath, 'another-added-file.txt');
            fs.writeFileSync(pathA, 'change at beginning\n' + fs.readFileSync(pathA, 'utf8'));
            fs.writeFileSync(pathB, 'change at beginning\n' + fs.readFileSync(pathB, 'utf8'));
            fs.unlinkSync(pathDeleted);
            fs.writeFileSync(pathAdded, 'foo\nbar\baz\n');

            await wrapper.instance().discardWorkDirChangesForPaths(['a.txt', 'subdir-1/b.txt', 'deleted-file.txt', 'another-added-file.txt']);

            // change files in a conflicting way
            fs.writeFileSync(pathA, 'conflicting change\n' + fs.readFileSync(pathA, 'utf8'));
            fs.writeFileSync(pathB, 'conflicting change\n' + fs.readFileSync(pathB, 'utf8'));
            fs.writeFileSync(pathDeleted, 'conflicting change\n');
            fs.writeFileSync(pathAdded, 'conflicting change\n');

            const contentsAfterConflictingChange = {
              pathA: getFileContents(pathA),
              pathB: getFileContents(pathB),
              pathDeleted: getFileContents(pathDeleted),
              pathAdded: getFileContents(pathAdded),
            };

            // click 'Cancel'
            confirm.returns(2);
            await wrapper.instance().undoLastDiscard();
            await assert.async.equal(confirm.callCount, 1);
            const confirmArg = confirm.args[0][0];
            assert.match(confirmArg.message, /Undoing will result in conflicts/);
            await assert.async.deepEqual({
              pathA: getFileContents(pathA),
              pathB: getFileContents(pathB),
              pathDeleted: getFileContents(pathDeleted),
              pathAdded: getFileContents(pathAdded),
            }, contentsAfterConflictingChange);

            // click 'Open in new editors'
            confirm.returns(1);
            await wrapper.instance().undoLastDiscard();
            assert.equal(confirm.callCount, 2);
            const editors = workspace.getTextEditors().sort((a, b) => {
              const pA = a.getFileName();
              const pB = b.getFileName();
              if (pA < pB) { return -1; } else if (pA > pB) { return 1; } else { return 0; }
            });
            assert.equal(editors.length, 4);

            assert.match(editors[0].getFileName(), /a.txt-/);
            assert.isTrue(editors[0].getText().includes('<<<<<<<'));
            assert.isTrue(editors[0].getText().includes('>>>>>>>'));

            assert.match(editors[1].getFileName(), /another-added-file.txt-/);
            // no merge markers since 'ours' version is a deleted file
            assert.isTrue(editors[1].getText().includes('<<<<<<<'));
            assert.isTrue(editors[1].getText().includes('>>>>>>>'));

            assert.match(editors[2].getFileName(), /b.txt-/);
            assert.isTrue(editors[2].getText().includes('<<<<<<<'));
            assert.isTrue(editors[2].getText().includes('>>>>>>>'));

            assert.match(editors[3].getFileName(), /deleted-file.txt-/);
            // no merge markers since 'theirs' version is a deleted file
            assert.isFalse(editors[3].getText().includes('<<<<<<<'));
            assert.isFalse(editors[3].getText().includes('>>>>>>>'));

            // click 'Proceed and resolve conflicts'
            confirm.returns(0);
            await wrapper.instance().undoLastDiscard();
            assert.equal(confirm.callCount, 3);
            const contentsAfterUndo = {
              pathA: getFileContents(pathA),
              pathB: getFileContents(pathB),
              pathDeleted: getFileContents(pathDeleted),
              pathAdded: getFileContents(pathAdded),
            };
            await assert.async.isTrue(contentsAfterUndo.pathA.includes('<<<<<<<'));
            await assert.async.isTrue(contentsAfterUndo.pathA.includes('>>>>>>>'));
            await assert.async.isTrue(contentsAfterUndo.pathB.includes('<<<<<<<'));
            await assert.async.isTrue(contentsAfterUndo.pathB.includes('>>>>>>>'));
            await assert.async.isFalse(contentsAfterUndo.pathDeleted.includes('<<<<<<<'));
            await assert.async.isFalse(contentsAfterUndo.pathDeleted.includes('>>>>>>>'));
            await assert.async.isTrue(contentsAfterUndo.pathAdded.includes('<<<<<<<'));
            await assert.async.isTrue(contentsAfterUndo.pathAdded.includes('>>>>>>>'));
            let unmergedFiles = await repository.git.exec(['diff', '--name-status', '--diff-filter=U']);
            unmergedFiles = unmergedFiles.trim().split('\n').map(line => line.split('\t')[1]).sort();
            assert.deepEqual(unmergedFiles, ['a.txt', 'another-added-file.txt', 'deleted-file.txt', 'subdir-1/b.txt']);
          });
        });

        it('clears the discard history if the last blob is no longer valid', async () => {
          // this would occur in the case of garbage collection cleaning out the blob
          await wrapper.instance().discardWorkDirChangesForPaths(['a.txt']);
          const snapshots = await wrapper.instance().discardWorkDirChangesForPaths(['subdir-1/b.txt']);
          const {beforeSha} = snapshots['subdir-1/b.txt'];

          // remove blob from git object store
          fs.unlinkSync(path.join(repository.getGitDirectoryPath(), 'objects', beforeSha.slice(0, 2), beforeSha.slice(2)));

          sinon.stub(notificationManager, 'addError');
          assert.equal(repository.getDiscardHistory().length, 2);
          await wrapper.instance().undoLastDiscard();
          const notificationArgs = notificationManager.addError.args[0];
          assert.equal(notificationArgs[0], 'Discard history has expired.');
          assert.match(notificationArgs[1].description, /Stale discard history has been deleted./);
          assert.equal(repository.getDiscardHistory().length, 0);
        });
      });
    });
  });

  describe('integration tests', function() {
    it('mounts the FilePatchController as a PaneItem', async function() {
      const workdirPath = await cloneRepository('three-files');
      const repository = await buildRepository(workdirPath);
      const wrapper = mount(React.cloneElement(app, {repository}));

      const filePath = path.join(workdirPath, 'a.txt');
      await writeFile(filePath, 'wut\n');
      await wrapper.instance().showFilePatchForPath('a.txt', 'unstaged');

      const paneItem = workspace.getActivePaneItem();
      assert.isDefined(paneItem);
      assert.equal(paneItem.getTitle(), 'Unstaged Changes: a.txt');
    });
  });
});<|MERGE_RESOLUTION|>--- conflicted
+++ resolved
@@ -39,12 +39,9 @@
         tooltips={tooltips}
         config={config}
         confirm={confirm}
-<<<<<<< HEAD
         repository={absentRepository}
         resolutionProgress={emptyResolutionProgress}
-=======
         useLegacyPanels={true}
->>>>>>> 4364cffa
       />
     );
   });
