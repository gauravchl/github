--- conflicted
+++ resolved
@@ -11,11 +11,7 @@
 import {cloneRepository, buildRepository, buildRepositoryWithPipeline} from '../helpers';
 
 describe('CommitViewController', function() {
-<<<<<<< HEAD
-  let atomEnvironment, workspace, commandRegistry, notificationManager, grammars, lastCommit, config, tooltips;
-=======
-  let atomEnvironment, workspace, commandRegistry, notificationManager, grammars, lastCommit, confirm;
->>>>>>> ed692880
+  let atomEnvironment, workspace, commandRegistry, notificationManager, grammars, lastCommit, config, confirm, tooltips;
 
   beforeEach(function() {
     atomEnvironment = global.buildAtomEnvironment();
@@ -23,12 +19,9 @@
     commandRegistry = atomEnvironment.commands;
     notificationManager = atomEnvironment.notifications;
     grammars = atomEnvironment.grammars;
-<<<<<<< HEAD
     config = atomEnvironment.config;
     tooltips = atomEnvironment.tooltips;
-=======
     confirm = sinon.stub(atomEnvironment, 'confirm');
->>>>>>> ed692880
 
     lastCommit = new Commit('a1e23fd45', 'last commit message');
   });
