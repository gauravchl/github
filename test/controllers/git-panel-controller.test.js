/** @babel */

import fs from 'fs'
import path from 'path'

import etch from 'etch'
import sinon from 'sinon'

import {cloneRepository, buildRepository} from '../helpers'
import GitPanelController from '../../lib/controllers/git-panel-controller'

describe('GitPanelController', () => {
  let atomEnvironment, workspace, commandRegistry

  beforeEach(() => {
    atomEnvironment = global.buildAtomEnvironment()
    workspace = atomEnvironment.workspace
    commandRegistry = atomEnvironment.commands
  })

  afterEach(() => {
    atomEnvironment.destroy()
    atom.confirm.restore && atom.confirm.restore()
  })

  it('keeps the state of the GitPanelView in sync with the assigned repository', async (done) => {
    const workdirPath1 = await cloneRepository('three-files')
    const repository1 = await buildRepository(workdirPath1)
    const workdirPath2 = await cloneRepository('three-files')
    const repository2 = await buildRepository(workdirPath2)
    fs.writeFileSync(path.join(workdirPath1, 'a.txt'), 'a change\n')
    fs.unlinkSync(path.join(workdirPath1, 'b.txt'))
    const controller = new GitPanelController({workspace, commandRegistry, repository: repository1})

    // Does not render a GitPanelView until initial data is fetched
    assert.isUndefined(controller.refs.gitPanel)
    assert.isNull(controller.getActiveRepository())
    await controller.getLastModelDataRefreshPromise()
    assert.isDefined(controller.getActiveRepository())
    assert.equal(controller.refs.gitPanel.props.unstagedChanges, await repository1.getUnstagedChanges())

    // Fetches data when a new repository is assigned
    // Does not update repository instance variable until that data is fetched
    const updatePromise = controller.update({repository: repository2})
    assert.equal(controller.getActiveRepository(), repository1)
    assert.equal(controller.refs.gitPanel.props.unstagedChanges, await repository1.getUnstagedChanges())
    await updatePromise
    assert.equal(controller.getActiveRepository(), repository2)
    assert.equal(controller.refs.gitPanel.props.unstagedChanges, await repository2.getUnstagedChanges())

    // Fetches data and updates child view when the repository is mutated
    fs.writeFileSync(path.join(workdirPath2, 'a.txt'), 'a change\n')
    fs.unlinkSync(path.join(workdirPath2, 'b.txt'))
    await repository2.refresh()
    await controller.getLastModelDataRefreshPromise()
    assert.equal(controller.refs.gitPanel.props.unstagedChanges, await repository2.getUnstagedChanges())
  })

  it('displays the staged changes since the parent commmit when amending', async function () {
    const didChangeAmending = sinon.spy()
    const workdirPath = await cloneRepository('multiple-commits')
    const repository = await buildRepository(workdirPath)
    const controller = new GitPanelController({workspace, commandRegistry, repository, didChangeAmending})
    await controller.getLastModelDataRefreshPromise()
    assert.deepEqual(controller.refs.gitPanel.props.stagedChanges, [])
    assert.equal(didChangeAmending.callCount, 0)

    await controller.setAmending(true)
    assert.equal(didChangeAmending.callCount, 1)
    assert.deepEqual(
      controller.refs.gitPanel.props.stagedChanges,
      await controller.getActiveRepository().getStagedChangesSinceParentCommit()
    )

    await controller.commit('Delete most of the code', {amend: true})
    await controller.getLastModelDataRefreshPromise()
    assert(!controller.refs.gitPanel.props.isAmending)
  })

  describe('integration tests', () => {
    it('can stage and unstage files and commit', async () => {
      const workdirPath = await cloneRepository('three-files')
      const repository = await buildRepository(workdirPath)
      fs.writeFileSync(path.join(workdirPath, 'a.txt'), 'a change\n')
      fs.unlinkSync(path.join(workdirPath, 'b.txt'))
      const controller = new GitPanelController({workspace, commandRegistry, repository: repository})
      await controller.getLastModelDataRefreshPromise()
      const stagingView = controller.refs.gitPanel.refs.stagingView
      const commitView = controller.refs.gitPanel.refs.commitView

      assert.equal(stagingView.props.unstagedChanges.length, 2)
      assert.equal(stagingView.props.stagedChanges.length, 0)
      await stagingView.stageFilePatch(stagingView.props.unstagedChanges[0])
      await controller.getLastModelDataRefreshPromise()
      await stagingView.stageFilePatch(stagingView.props.unstagedChanges[0])
      await controller.getLastModelDataRefreshPromise()
      assert.equal(stagingView.props.unstagedChanges.length, 0)
      assert.equal(stagingView.props.stagedChanges.length, 2)
      await stagingView.unstageFilePatch(stagingView.props.stagedChanges[1])
      await controller.getLastModelDataRefreshPromise()
      assert.equal(stagingView.props.unstagedChanges.length, 1)
      assert.equal(stagingView.props.stagedChanges.length, 1)

      commitView.refs.editor.setText('Make it so')
      await commitView.commit()
      await controller.getLastModelDataRefreshPromise()

      assert.equal((await repository.getLastCommit()).message, 'Make it so')
    })

    it('can stage merge conflict files', async () => {
      const workdirPath = await cloneRepository('merge-conflict')
      const repository = await buildRepository(workdirPath)

      try {
        await repository.git.merge('origin/branch')
      } catch (e) {
        // expected
      }

      const controller = new GitPanelController({workspace, commandRegistry, repository: repository})
      await controller.getLastModelDataRefreshPromise()

      const stagingView = controller.refs.gitPanel.refs.stagingView
      assert.equal(stagingView.props.mergeConflicts.length, 5)
      assert.equal(stagingView.props.stagedChanges.length, 0)

      const conflict1 = stagingView.props.mergeConflicts.filter((c) => c.getPath() === 'modified-on-both-ours.txt')[0]
      const contentsWithMarkers = fs.readFileSync(path.join(workdirPath, conflict1.getPath()), 'utf8')
      assert(contentsWithMarkers.includes('>>>>>>>'))
      assert(contentsWithMarkers.includes('<<<<<<<'))

      let choice
      sinon.stub(atom, 'confirm', () => {
        return choice
      })

      // click Cancel
      choice = 1
      await stagingView.stageFilePatch(conflict1)
      await controller.getLastModelDataRefreshPromise()
      assert.equal(atom.confirm.calledOnce, true)
      assert.equal(stagingView.props.mergeConflicts.length, 5)
      assert.equal(stagingView.props.stagedChanges.length, 0)

      // click Stage
      choice = 0
      atom.confirm.reset()
      await stagingView.stageFilePatch(conflict1)
      await controller.getLastModelDataRefreshPromise()
      assert.equal(atom.confirm.calledOnce, true)
      assert.equal(stagingView.props.mergeConflicts.length, 4)
      assert.equal(stagingView.props.stagedChanges.length, 1)

      // clear merge markers
      const conflict2 = stagingView.props.mergeConflicts.filter((c) => c.getPath() === 'modified-on-both-theirs.txt')[0]
      atom.confirm.reset()
      fs.writeFileSync(path.join(workdirPath, conflict2.getPath()), 'text with no merge markers')
      await stagingView.stageFilePatch(conflict2)
      await controller.getLastModelDataRefreshPromise()
      assert.equal(atom.confirm.called, false)
      assert.equal(stagingView.props.mergeConflicts.length, 3)
      assert.equal(stagingView.props.stagedChanges.length, 2)
    })
<<<<<<< HEAD

    describe('checking out an existing branch', () => {
      it('can check out existing branches with no conflicts', async () => {
        const workdirPath = await cloneRepository('three-files')
        const repository = await buildRepository(workdirPath)

        await repository.git.exec(['branch', 'branch'])

        const controller = new GitPanelController({workspace, commandRegistry, repository})
        await controller.lastModelDataRefreshPromise

        const branchView = controller.refs.gitPanel.refs.branchView
        const {list} = branchView.refs

        const branches = Array.from(list.options).map(option => option.value)
        assert.deepEqual(branches, ['branch', 'master'])
        assert.equal(await repository.getCurrentBranch(), 'master')
        assert.equal(list.selectedOptions[0].value, 'master')

        list.selectedIndex = branches.indexOf('branch')
        list.onchange()
        assert.equal(await repository.getCurrentBranch(), 'branch')
        assert.equal(list.selectedOptions[0].value, 'branch')

        list.selectedIndex = branches.indexOf('master')
        list.onchange()
        assert.equal(await repository.getCurrentBranch(), 'master')
        assert.equal(list.selectedOptions[0].value, 'master')
      })

      it('displays an error message if checkout fails', async () => {
        const workdirPath = await cloneRepository('three-files')
        const repository = await buildRepository(workdirPath)
        await repository.git.exec(['branch', 'branch'])

        // create a conflict
        fs.writeFileSync(path.join(workdirPath, 'a.txt'), 'a change')
        await repository.git.exec(['commit', '--no-gpg-sign', '-a', '-m', 'change on master'])
        await repository.checkout('branch')
        fs.writeFileSync(path.join(workdirPath, 'a.txt'), 'a change that conflicts')

        const controller = new GitPanelController({workspace, commandRegistry, repository})
        await controller.lastModelDataRefreshPromise

        const branchView = controller.refs.gitPanel.refs.branchView
        const {list, message} = branchView.refs

        const branches = Array.from(list.options).map(option => option.value)
        assert.equal(await repository.getCurrentBranch(), 'branch')
        assert.equal(list.selectedOptions[0].value, 'branch')

        list.selectedIndex = branches.indexOf('master')
        list.onchange()
        await etch.getScheduler().getNextUpdatePromise()
        await controller.refreshModelData()
        assert.equal(await repository.getCurrentBranch(), 'branch')
        assert.equal(list.selectedOptions[0].value, 'branch')
        assert.match(message.innerHTML, /local changes.*would be overwritten/)
      })
    })

    describe('checking out newly created branches', () => {
      it('can check out newly created branches', async () => {
        const workdirPath = await cloneRepository('three-files')
        const repository = await buildRepository(workdirPath)

        const controller = new GitPanelController({workspace, commandRegistry, repository})
        await controller.lastModelDataRefreshPromise

        let branchView = controller.refs.gitPanel.refs.branchView
        const {list, newBranchButton} = branchView.refs

        const branches = Array.from(list.options).map(option => option.value)
        assert.deepEqual(branches, ['master'])
        assert.equal(await repository.getCurrentBranch(), 'master')
        assert.equal(list.selectedOptions[0].value, 'master')

        assert.isDefined(branchView.refs.list)
        assert.isUndefined(branchView.refs.editor)
        newBranchButton.click()
        await etch.getScheduler().getNextUpdatePromise()
        assert.isUndefined(branchView.refs.list)
        assert.isDefined(branchView.refs.editor)

        branchView.refs.editor.setText('new-branch')
        newBranchButton.click()
        await controller.refreshModelData(repository)
        // TODO: investigate possible etch bug. when the component unmounts the ref isn't removed
        // assert.isUndefined(branchView.refs.editor)
        assert.isDefined(branchView.refs.list)

        assert.equal(await repository.getCurrentBranch(), 'new-branch')
        assert.equal(controller.refs.gitPanel.refs.branchView.refs.list.selectedOptions[0].value, 'new-branch')
      })

      it('displays an error message if branch already exists', async () => {
        const workdirPath = await cloneRepository('three-files')
        const repository = await buildRepository(workdirPath)

        await repository.git.exec(['checkout', '-b', 'branch'])

        const controller = new GitPanelController({workspace, commandRegistry, repository})
        await controller.lastModelDataRefreshPromise

        const branchView = controller.refs.gitPanel.refs.branchView
        const {list, newBranchButton, message} = branchView.refs

        const branches = Array.from(branchView.refs.list.options).map(option => option.value)
        assert.deepEqual(branches, ['branch', 'master'])
        assert.equal(await repository.getCurrentBranch(), 'branch')
        assert.equal(list.selectedOptions[0].value, 'branch')

        newBranchButton.click()
        await etch.getScheduler().getNextUpdatePromise()

        branchView.refs.editor.setText('master')
        newBranchButton.click()
        await etch.getScheduler().getNextUpdatePromise()
        await controller.refreshModelData()
        assert.match(message.innerHTML, /branch.*already exists/)

        assert.equal(await repository.getCurrentBranch(), 'branch')
        assert.equal(branchView.refs.list.selectedOptions[0].value, 'branch')
      })
    })
=======
>>>>>>> c08b8b8c
  })
})<|MERGE_RESOLUTION|>--- conflicted
+++ resolved
@@ -162,133 +162,5 @@
       assert.equal(stagingView.props.mergeConflicts.length, 3)
       assert.equal(stagingView.props.stagedChanges.length, 2)
     })
-<<<<<<< HEAD
-
-    describe('checking out an existing branch', () => {
-      it('can check out existing branches with no conflicts', async () => {
-        const workdirPath = await cloneRepository('three-files')
-        const repository = await buildRepository(workdirPath)
-
-        await repository.git.exec(['branch', 'branch'])
-
-        const controller = new GitPanelController({workspace, commandRegistry, repository})
-        await controller.lastModelDataRefreshPromise
-
-        const branchView = controller.refs.gitPanel.refs.branchView
-        const {list} = branchView.refs
-
-        const branches = Array.from(list.options).map(option => option.value)
-        assert.deepEqual(branches, ['branch', 'master'])
-        assert.equal(await repository.getCurrentBranch(), 'master')
-        assert.equal(list.selectedOptions[0].value, 'master')
-
-        list.selectedIndex = branches.indexOf('branch')
-        list.onchange()
-        assert.equal(await repository.getCurrentBranch(), 'branch')
-        assert.equal(list.selectedOptions[0].value, 'branch')
-
-        list.selectedIndex = branches.indexOf('master')
-        list.onchange()
-        assert.equal(await repository.getCurrentBranch(), 'master')
-        assert.equal(list.selectedOptions[0].value, 'master')
-      })
-
-      it('displays an error message if checkout fails', async () => {
-        const workdirPath = await cloneRepository('three-files')
-        const repository = await buildRepository(workdirPath)
-        await repository.git.exec(['branch', 'branch'])
-
-        // create a conflict
-        fs.writeFileSync(path.join(workdirPath, 'a.txt'), 'a change')
-        await repository.git.exec(['commit', '--no-gpg-sign', '-a', '-m', 'change on master'])
-        await repository.checkout('branch')
-        fs.writeFileSync(path.join(workdirPath, 'a.txt'), 'a change that conflicts')
-
-        const controller = new GitPanelController({workspace, commandRegistry, repository})
-        await controller.lastModelDataRefreshPromise
-
-        const branchView = controller.refs.gitPanel.refs.branchView
-        const {list, message} = branchView.refs
-
-        const branches = Array.from(list.options).map(option => option.value)
-        assert.equal(await repository.getCurrentBranch(), 'branch')
-        assert.equal(list.selectedOptions[0].value, 'branch')
-
-        list.selectedIndex = branches.indexOf('master')
-        list.onchange()
-        await etch.getScheduler().getNextUpdatePromise()
-        await controller.refreshModelData()
-        assert.equal(await repository.getCurrentBranch(), 'branch')
-        assert.equal(list.selectedOptions[0].value, 'branch')
-        assert.match(message.innerHTML, /local changes.*would be overwritten/)
-      })
-    })
-
-    describe('checking out newly created branches', () => {
-      it('can check out newly created branches', async () => {
-        const workdirPath = await cloneRepository('three-files')
-        const repository = await buildRepository(workdirPath)
-
-        const controller = new GitPanelController({workspace, commandRegistry, repository})
-        await controller.lastModelDataRefreshPromise
-
-        let branchView = controller.refs.gitPanel.refs.branchView
-        const {list, newBranchButton} = branchView.refs
-
-        const branches = Array.from(list.options).map(option => option.value)
-        assert.deepEqual(branches, ['master'])
-        assert.equal(await repository.getCurrentBranch(), 'master')
-        assert.equal(list.selectedOptions[0].value, 'master')
-
-        assert.isDefined(branchView.refs.list)
-        assert.isUndefined(branchView.refs.editor)
-        newBranchButton.click()
-        await etch.getScheduler().getNextUpdatePromise()
-        assert.isUndefined(branchView.refs.list)
-        assert.isDefined(branchView.refs.editor)
-
-        branchView.refs.editor.setText('new-branch')
-        newBranchButton.click()
-        await controller.refreshModelData(repository)
-        // TODO: investigate possible etch bug. when the component unmounts the ref isn't removed
-        // assert.isUndefined(branchView.refs.editor)
-        assert.isDefined(branchView.refs.list)
-
-        assert.equal(await repository.getCurrentBranch(), 'new-branch')
-        assert.equal(controller.refs.gitPanel.refs.branchView.refs.list.selectedOptions[0].value, 'new-branch')
-      })
-
-      it('displays an error message if branch already exists', async () => {
-        const workdirPath = await cloneRepository('three-files')
-        const repository = await buildRepository(workdirPath)
-
-        await repository.git.exec(['checkout', '-b', 'branch'])
-
-        const controller = new GitPanelController({workspace, commandRegistry, repository})
-        await controller.lastModelDataRefreshPromise
-
-        const branchView = controller.refs.gitPanel.refs.branchView
-        const {list, newBranchButton, message} = branchView.refs
-
-        const branches = Array.from(branchView.refs.list.options).map(option => option.value)
-        assert.deepEqual(branches, ['branch', 'master'])
-        assert.equal(await repository.getCurrentBranch(), 'branch')
-        assert.equal(list.selectedOptions[0].value, 'branch')
-
-        newBranchButton.click()
-        await etch.getScheduler().getNextUpdatePromise()
-
-        branchView.refs.editor.setText('master')
-        newBranchButton.click()
-        await etch.getScheduler().getNextUpdatePromise()
-        await controller.refreshModelData()
-        assert.match(message.innerHTML, /branch.*already exists/)
-
-        assert.equal(await repository.getCurrentBranch(), 'branch')
-        assert.equal(branchView.refs.list.selectedOptions[0].value, 'branch')
-      })
-    })
-=======
->>>>>>> c08b8b8c
   })
 })