--- conflicted
+++ resolved
@@ -38,14 +38,8 @@
           {filePath: 'a.txt', status: 'modified'},
           {filePath: 'b.txt', status: 'deleted'},
         ];
-<<<<<<< HEAD
-        const stageFiles = sinon.spy();
-        const unstageFiles = sinon.spy();
-        const view = new StagingView({commandRegistry, unstagedChanges: filePatches, stagedChanges: [], stageFiles, unstageFiles});
-=======
         const attemptFileStageOperation = sinon.spy();
-        const view = new StagingView({unstagedChanges: filePatches, stagedChanges: [], attemptFileStageOperation});
->>>>>>> 850b73be
+        const view = new StagingView({commandRegistry, unstagedChanges: filePatches, stagedChanges: [], attemptFileStageOperation});
 
         view.mousedownOnItem({detail: 1}, filePatches[1]);
         view.confirmSelectedItems();
