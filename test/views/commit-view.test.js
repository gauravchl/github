--- conflicted
+++ resolved
@@ -102,13 +102,7 @@
     assert.isTrue(commitButton.disabled);
   });
 
-<<<<<<< HEAD
-  it('calls props.commit(message) when the commit button is clicked or git:commit is dispatched', async () => {
-=======
   it('calls props.commit(message) when the commit button is clicked or github:commit is dispatched', async () => {
-    const workdirPath = await cloneRepository('three-files');
-    const repository = await buildRepository(workdirPath);
->>>>>>> 9da4369c
     const commit = sinon.spy();
     const view = new CommitView({commandRegistry, stagedChangesExist: false, commit, message: ''});
     const {editor, commitButton} = view.refs;
@@ -124,44 +118,20 @@
 
     // commit via the github:commit command
     commit.reset();
-<<<<<<< HEAD
     await view.update({stagedChangesExist: true, message: 'Commit 2'});
-    commandRegistry.dispatch(editor.element, 'git:commit');
-=======
-    await view.update({repository, stagedChangesExist: true});
-    editor.setText('Commit 2');
-    await etch.getScheduler().getNextUpdatePromise();
     commandRegistry.dispatch(editor.element, 'github:commit');
-    await etch.getScheduler().getNextUpdatePromise();
->>>>>>> 9da4369c
     assert.equal(commit.args[0][0], 'Commit 2');
 
     // disable github:commit when there are no staged changes...
     commit.reset();
-<<<<<<< HEAD
     await view.update({stagedChangesExist: false, message: 'Commit 4'});
-    commandRegistry.dispatch(editor.element, 'git:commit');
-=======
-    await view.update({repository, stagedChangesExist: false});
-    editor.setText('Commit 4');
-    await etch.getScheduler().getNextUpdatePromise();
     commandRegistry.dispatch(editor.element, 'github:commit');
-    await etch.getScheduler().getNextUpdatePromise();
->>>>>>> 9da4369c
     assert.equal(commit.callCount, 0);
 
     // ...or the commit message is empty
     commit.reset();
-<<<<<<< HEAD
     await view.update({stagedChangesExist: true, message: ''});
-    commandRegistry.dispatch(editor.element, 'git:commit');
-=======
-    editor.setText('');
-    await etch.getScheduler().getNextUpdatePromise();
-    await view.update({repository, stagedChangesExist: true});
     commandRegistry.dispatch(editor.element, 'github:commit');
-    await etch.getScheduler().getNextUpdatePromise();
->>>>>>> 9da4369c
     assert.equal(commit.callCount, 0);
   });
 
