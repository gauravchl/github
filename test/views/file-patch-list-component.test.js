/** @babel */

import FilePatch from '../../lib/models/file-patch'
import FilePatchListComponent from '../../lib/views/file-patch-list-component'

describe('FilePatchListComponent', () => {
<<<<<<< HEAD
  it('renders file diffs, adding an "is-selected" class to the specified selectedFilePatch', async () => {
=======
  it('renders file patches, allowing one of them to be selected', async () => {
>>>>>>> c4af466e
    const filePatches = [
      new FilePatch('a.txt', 'a.txt', 1234, 1234, 'modified'),
      new FilePatch(null, 'b.txt', 1234, 1234, 'added'),
      new FilePatch('c.txt', null, 1234, 1234, 'removed'),
      new FilePatch('d.txt', 'e.txt', 1234, 1234, 'renamed')
    ]

<<<<<<< HEAD
    // create a selectedFilePatch object that looks the same as filePatches[1] but not deep-equal
    //  fetched model data contains newly constructed file patch objects each time
    //  so the selectedFilePatch object may be different if model is updated
    const selectedFilePatch = new FilePatch(null, 'b.txt', 1234, 1234, 'added')

    const component = new FilePatchListComponent({filePatches, selectedFilePatch})
=======
    const component = new FilePatchListComponent({filePatches})
    assert.equal(component.element.querySelector('.git-FilePatchListItem.modified .git-FilePatchListItem-path').textContent, 'a.txt')
    assert.equal(component.element.querySelector('.git-FilePatchListItem.added .git-FilePatchListItem-path').textContent, 'b.txt')
    assert.equal(component.element.querySelector('.git-FilePatchListItem.removed .git-FilePatchListItem-path').textContent, 'c.txt')
    assert.equal(component.element.querySelector('.git-FilePatchListItem.renamed .git-FilePatchListItem-path').textContent, 'd.txt → e.txt')

    await component.update({filePatches})
>>>>>>> c4af466e
    assert.equal(component.element.querySelector('.git-FilePatchListItem.modified .git-FilePatchListItem-path').textContent, 'a.txt')
    assert.equal(component.element.querySelector('.git-FilePatchListItem.added .git-FilePatchListItem-path').textContent, 'b.txt')
    assert.equal(component.element.querySelector('.git-FilePatchListItem.removed .git-FilePatchListItem-path').textContent, 'c.txt')
    assert.equal(component.element.querySelector('.git-FilePatchListItem.renamed .git-FilePatchListItem-path').textContent, 'd.txt → e.txt')
    assert.equal(component.element.querySelector('.is-selected .git-FilePatchListItem-path').textContent, 'b.txt')
  })

  describe('selectFilePatch(filePatch)', () => {
    it('allows a file patch to be selected', async () => {
      const filePatches = [
        new FilePatch('a.txt', 'a.txt', 1234, 1234, 'modified'),
        new FilePatch(null, 'b.txt', 1234, 1234, 'added'),
        new FilePatch('c.txt', null, 1234, 1234, 'removed'),
        new FilePatch('d.txt', 'e.txt', 1234, 1234, 'renamed')
      ]

<<<<<<< HEAD
      const component = new FilePatchListComponent({filePatches})
      assert.equal(component.element.querySelector('.git-FilePatchListItem.modified .git-FilePatchListItem-path').textContent, 'a.txt')
      assert.equal(component.element.querySelector('.git-FilePatchListItem.added .git-FilePatchListItem-path').textContent, 'b.txt')
      assert.equal(component.element.querySelector('.git-FilePatchListItem.removed .git-FilePatchListItem-path').textContent, 'c.txt')
      assert.equal(component.element.querySelector('.git-FilePatchListItem.renamed .git-FilePatchListItem-path').textContent, 'd.txt → e.txt')

      await component.update({filePatches})
      assert.equal(component.element.querySelector('.git-FilePatchListItem.modified .git-FilePatchListItem-path').textContent, 'a.txt')
      assert.equal(component.element.querySelector('.git-FilePatchListItem.added .git-FilePatchListItem-path').textContent, 'b.txt')
      assert.equal(component.element.querySelector('.git-FilePatchListItem.removed .git-FilePatchListItem-path').textContent, 'c.txt')
      assert.equal(component.element.querySelector('.git-FilePatchListItem.renamed .git-FilePatchListItem-path').textContent, 'd.txt → e.txt')

      await component.selectFilePatch(filePatches[1])
      let selectedDiffs = component.element.querySelectorAll('.git-FilePatchListItem.is-selected .git-FilePatchListItem-path')
      assert.equal(selectedDiffs.length, 1)
      assert.deepEqual(component.selectedFilePatch, filePatches[1])
      assert.equal(selectedDiffs[0].textContent, 'b.txt')

      await component.selectFilePatch(filePatches[3])
      selectedDiffs = component.element.querySelectorAll('.git-FilePatchListItem.is-selected .git-FilePatchListItem-path')
      assert.equal(selectedDiffs.length, 1)
      assert.deepEqual(component.selectedFilePatch, filePatches[3])
      assert.equal(selectedDiffs[0].textContent, 'd.txt → e.txt')
    })
=======
    await component.selectFilePatch(filePatches[1])
    let selectedPatches = component.element.querySelectorAll('.git-FilePatchListItem.is-selected .git-FilePatchListItem-path')
    assert.equal(selectedPatches.length, 1)
    assert.deepEqual(component.selectedFilePatch, filePatches[1])
    assert.equal(selectedPatches[0].textContent, 'b.txt')

    await component.selectFilePatch(filePatches[3])
    selectedPatches = component.element.querySelectorAll('.git-FilePatchListItem.is-selected .git-FilePatchListItem-path')
    assert.equal(selectedPatches.length, 1)
    assert.deepEqual(component.selectedFilePatch, filePatches[3])
    assert.equal(selectedPatches[0].textContent, 'd.txt → e.txt')
>>>>>>> c4af466e
  })

  describe('when a file patch is selected via single clicked', () => {
    it('invokes the supplied function', async () => {
      const filePatches = [
        new FilePatch('a.txt', 'a.txt', 1234, 1234, 'modified'),
        new FilePatch(null, 'b.txt', 1234, 1234, 'added'),
        new FilePatch('c.txt', null, 1234, 1234, 'removed'),
        new FilePatch('d.txt', 'e.txt', 1234, 1234, 'renamed')
      ]
      const selectedPatches = []
      const component = new FilePatchListComponent({
        filePatches,
<<<<<<< HEAD
        didSelectFilePatch: (d) => selectedDiffs.push(d)
      })

      component.element.querySelector('.git-FilePatchListItem.modified').dispatchEvent(new MouseEvent('click', {detail: 1}))
      assert.deepEqual(selectedDiffs, [filePatches[0]])

      component.element.querySelector('.git-FilePatchListItem.renamed').dispatchEvent(new MouseEvent('click', {detail: 1}))
      assert.deepEqual(selectedDiffs, [filePatches[0], filePatches[3]])
    })

    it('selects the file diff', () => {
=======
        didSelectFilePatch: (d) => selectedPatches.push(d)
      })

      component.element.querySelector('.git-FilePatchListItem.modified').dispatchEvent(new MouseEvent('click', {detail: 1}))
      assert.deepEqual(selectedPatches, [filePatches[0]])

      component.element.querySelector('.git-FilePatchListItem.renamed').dispatchEvent(new MouseEvent('click', {detail: 1}))
      assert.deepEqual(selectedPatches, [filePatches[0], filePatches[3]])
    })

    it('selects the file patch', () => {
>>>>>>> c4af466e
      const filePatches = [
        new FilePatch('a.txt', 'a.txt', 1234, 1234, 'modified'),
        new FilePatch(null, 'b.txt', 1234, 1234, 'added'),
        new FilePatch('c.txt', null, 1234, 1234, 'removed'),
        new FilePatch('d.txt', 'e.txt', 1234, 1234, 'renamed')
      ]

      const component = new FilePatchListComponent({filePatches})
      assert.deepEqual(component.selectedFilePatch, filePatches[0])

      component.element.querySelector('.git-FilePatchListItem.added').dispatchEvent(new MouseEvent('click', {detail: 1}))
      assert.deepEqual(component.selectedFilePatch, filePatches[1])

      component.element.querySelector('.git-FilePatchListItem.renamed').dispatchEvent(new MouseEvent('click', {detail: 1}))
      assert.deepEqual(component.selectedFilePatch, filePatches[3])
    })
  })

  describe('when a file patch is double-clicked', () => {
    it('invokes the supplied function', async () => {
      const filePatches = [
        new FilePatch('a.txt', 'a.txt', 1234, 1234, 'modified'),
        new FilePatch(null, 'b.txt', 1234, 1234, 'added'),
        new FilePatch('c.txt', null, 1234, 1234, 'removed'),
        new FilePatch('d.txt', 'e.txt', 1234, 1234, 'renamed')
      ]
      const confirmedPatches = []
      const component = new FilePatchListComponent({
        filePatches,
<<<<<<< HEAD
        didConfirmFilePatch: (d) => confirmedDiffs.push(d)
      })

      component.element.querySelector('.git-FilePatchListItem.modified').dispatchEvent(new MouseEvent('click', {detail: 2}))
      assert.deepEqual(confirmedDiffs, [filePatches[0]])

      component.element.querySelector('.git-FilePatchListItem.renamed').dispatchEvent(new MouseEvent('click', {detail: 2}))
      assert.deepEqual(confirmedDiffs, [filePatches[0], filePatches[3]])
=======
        didConfirmFilePatch: (d) => confirmedPatches.push(d)
      })

      component.element.querySelector('.git-FilePatchListItem.modified').dispatchEvent(new MouseEvent('click', {detail: 2}))
      assert.deepEqual(confirmedPatches, [filePatches[0]])

      component.element.querySelector('.git-FilePatchListItem.renamed').dispatchEvent(new MouseEvent('click', {detail: 2}))
      assert.deepEqual(confirmedPatches, [filePatches[0], filePatches[3]])
>>>>>>> c4af466e
    })
  })
})<|MERGE_RESOLUTION|>--- conflicted
+++ resolved
@@ -4,11 +4,7 @@
 import FilePatchListComponent from '../../lib/views/file-patch-list-component'
 
 describe('FilePatchListComponent', () => {
-<<<<<<< HEAD
   it('renders file diffs, adding an "is-selected" class to the specified selectedFilePatch', async () => {
-=======
-  it('renders file patches, allowing one of them to be selected', async () => {
->>>>>>> c4af466e
     const filePatches = [
       new FilePatch('a.txt', 'a.txt', 1234, 1234, 'modified'),
       new FilePatch(null, 'b.txt', 1234, 1234, 'added'),
@@ -16,22 +12,12 @@
       new FilePatch('d.txt', 'e.txt', 1234, 1234, 'renamed')
     ]
 
-<<<<<<< HEAD
     // create a selectedFilePatch object that looks the same as filePatches[1] but not deep-equal
     //  fetched model data contains newly constructed file patch objects each time
     //  so the selectedFilePatch object may be different if model is updated
     const selectedFilePatch = new FilePatch(null, 'b.txt', 1234, 1234, 'added')
 
     const component = new FilePatchListComponent({filePatches, selectedFilePatch})
-=======
-    const component = new FilePatchListComponent({filePatches})
-    assert.equal(component.element.querySelector('.git-FilePatchListItem.modified .git-FilePatchListItem-path').textContent, 'a.txt')
-    assert.equal(component.element.querySelector('.git-FilePatchListItem.added .git-FilePatchListItem-path').textContent, 'b.txt')
-    assert.equal(component.element.querySelector('.git-FilePatchListItem.removed .git-FilePatchListItem-path').textContent, 'c.txt')
-    assert.equal(component.element.querySelector('.git-FilePatchListItem.renamed .git-FilePatchListItem-path').textContent, 'd.txt → e.txt')
-
-    await component.update({filePatches})
->>>>>>> c4af466e
     assert.equal(component.element.querySelector('.git-FilePatchListItem.modified .git-FilePatchListItem-path').textContent, 'a.txt')
     assert.equal(component.element.querySelector('.git-FilePatchListItem.added .git-FilePatchListItem-path').textContent, 'b.txt')
     assert.equal(component.element.querySelector('.git-FilePatchListItem.removed .git-FilePatchListItem-path').textContent, 'c.txt')
@@ -48,7 +34,6 @@
         new FilePatch('d.txt', 'e.txt', 1234, 1234, 'renamed')
       ]
 
-<<<<<<< HEAD
       const component = new FilePatchListComponent({filePatches})
       assert.equal(component.element.querySelector('.git-FilePatchListItem.modified .git-FilePatchListItem-path').textContent, 'a.txt')
       assert.equal(component.element.querySelector('.git-FilePatchListItem.added .git-FilePatchListItem-path').textContent, 'b.txt')
@@ -62,30 +47,17 @@
       assert.equal(component.element.querySelector('.git-FilePatchListItem.renamed .git-FilePatchListItem-path').textContent, 'd.txt → e.txt')
 
       await component.selectFilePatch(filePatches[1])
-      let selectedDiffs = component.element.querySelectorAll('.git-FilePatchListItem.is-selected .git-FilePatchListItem-path')
-      assert.equal(selectedDiffs.length, 1)
+      let selectedPatches = component.element.querySelectorAll('.git-FilePatchListItem.is-selected .git-FilePatchListItem-path')
+      assert.equal(selectedPatches.length, 1)
       assert.deepEqual(component.selectedFilePatch, filePatches[1])
-      assert.equal(selectedDiffs[0].textContent, 'b.txt')
+      assert.equal(selectedPatches[0].textContent, 'b.txt')
 
       await component.selectFilePatch(filePatches[3])
-      selectedDiffs = component.element.querySelectorAll('.git-FilePatchListItem.is-selected .git-FilePatchListItem-path')
-      assert.equal(selectedDiffs.length, 1)
+      selectedPatches = component.element.querySelectorAll('.git-FilePatchListItem.is-selected .git-FilePatchListItem-path')
+      assert.equal(selectedPatches.length, 1)
       assert.deepEqual(component.selectedFilePatch, filePatches[3])
-      assert.equal(selectedDiffs[0].textContent, 'd.txt → e.txt')
+      assert.equal(selectedPatches[0].textContent, 'd.txt → e.txt')
     })
-=======
-    await component.selectFilePatch(filePatches[1])
-    let selectedPatches = component.element.querySelectorAll('.git-FilePatchListItem.is-selected .git-FilePatchListItem-path')
-    assert.equal(selectedPatches.length, 1)
-    assert.deepEqual(component.selectedFilePatch, filePatches[1])
-    assert.equal(selectedPatches[0].textContent, 'b.txt')
-
-    await component.selectFilePatch(filePatches[3])
-    selectedPatches = component.element.querySelectorAll('.git-FilePatchListItem.is-selected .git-FilePatchListItem-path')
-    assert.equal(selectedPatches.length, 1)
-    assert.deepEqual(component.selectedFilePatch, filePatches[3])
-    assert.equal(selectedPatches[0].textContent, 'd.txt → e.txt')
->>>>>>> c4af466e
   })
 
   describe('when a file patch is selected via single clicked', () => {
@@ -99,19 +71,6 @@
       const selectedPatches = []
       const component = new FilePatchListComponent({
         filePatches,
-<<<<<<< HEAD
-        didSelectFilePatch: (d) => selectedDiffs.push(d)
-      })
-
-      component.element.querySelector('.git-FilePatchListItem.modified').dispatchEvent(new MouseEvent('click', {detail: 1}))
-      assert.deepEqual(selectedDiffs, [filePatches[0]])
-
-      component.element.querySelector('.git-FilePatchListItem.renamed').dispatchEvent(new MouseEvent('click', {detail: 1}))
-      assert.deepEqual(selectedDiffs, [filePatches[0], filePatches[3]])
-    })
-
-    it('selects the file diff', () => {
-=======
         didSelectFilePatch: (d) => selectedPatches.push(d)
       })
 
@@ -123,7 +82,6 @@
     })
 
     it('selects the file patch', () => {
->>>>>>> c4af466e
       const filePatches = [
         new FilePatch('a.txt', 'a.txt', 1234, 1234, 'modified'),
         new FilePatch(null, 'b.txt', 1234, 1234, 'added'),
@@ -153,16 +111,6 @@
       const confirmedPatches = []
       const component = new FilePatchListComponent({
         filePatches,
-<<<<<<< HEAD
-        didConfirmFilePatch: (d) => confirmedDiffs.push(d)
-      })
-
-      component.element.querySelector('.git-FilePatchListItem.modified').dispatchEvent(new MouseEvent('click', {detail: 2}))
-      assert.deepEqual(confirmedDiffs, [filePatches[0]])
-
-      component.element.querySelector('.git-FilePatchListItem.renamed').dispatchEvent(new MouseEvent('click', {detail: 2}))
-      assert.deepEqual(confirmedDiffs, [filePatches[0], filePatches[3]])
-=======
         didConfirmFilePatch: (d) => confirmedPatches.push(d)
       })
 
@@ -171,7 +119,6 @@
 
       component.element.querySelector('.git-FilePatchListItem.renamed').dispatchEvent(new MouseEvent('click', {detail: 2}))
       assert.deepEqual(confirmedPatches, [filePatches[0], filePatches[3]])
->>>>>>> c4af466e
     })
   })
 })