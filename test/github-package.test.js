import fs from 'fs';
import path from 'path';
import temp from 'temp';
import until from 'test-until';

import {cloneRepository} from './helpers';
import {writeFile, getTempDir} from '../lib/helpers';
import GithubPackage from '../lib/github-package';

describe('GithubPackage', function() {
  let atomEnv, workspace, project, commandRegistry, notificationManager, config, confirm, tooltips, styles;
  let getLoadSettings;
  let githubPackage, contextPool;

  beforeEach(function() {
    atomEnv = global.buildAtomEnvironment();
    workspace = atomEnv.workspace;
    project = atomEnv.project;
    commandRegistry = atomEnv.commands;
    notificationManager = atomEnv.notifications;
    tooltips = atomEnv.tooltips;
    config = atomEnv.config;
    confirm = atomEnv.confirm.bind(atomEnv);
    styles = atomEnv.styles;
    getLoadSettings = atomEnv.getLoadSettings.bind(atomEnv);

    githubPackage = new GithubPackage(
      workspace, project, commandRegistry, notificationManager, tooltips, styles, config, confirm, getLoadSettings,
    );

    sinon.stub(githubPackage, 'rerender').callsFake(callback => {
      callback && setTimeout(callback);
    });

    contextPool = githubPackage.getContextPool();
  });

  afterEach(async function() {
    await githubPackage.deactivate();
    atomEnv.destroy();
  });

  function contextUpdateAfter(chunk) {
    const updatePromise = githubPackage.getSwitchboard().getFinishActiveContextUpdatePromise();
    chunk();
    return updatePromise;
  }

  describe('construction', function() {
    let githubPackage1;

    afterEach(async function() {
      if (githubPackage1) {
        await githubPackage1.deactivate();
      }
    });

<<<<<<< HEAD
  describe('changing the project paths', function() {
    it('updates the active repository and project path', async function() {
      const workdirPath1 = await cloneRepository('three-files');
      const workdirPath2 = await cloneRepository('three-files');
      const nonRepositoryPath = fs.realpathSync(temp.mkdirSync());
      sinon.spy(githubPackage, 'rerender');
      fs.writeFileSync(path.join(nonRepositoryPath, 'c.txt'));
      project.setPaths([workdirPath1, workdirPath2, nonRepositoryPath]);
      fs.writeFileSync(path.join(workdirPath1, 'a.txt'), 'change 1', 'utf8');
      await githubPackage.activate();
      await assert.async.equal(githubPackage.rerender.callCount, 1);

      githubPackage.rerender.reset();
      await workspace.open(path.join(workdirPath1, 'a.txt'));
      const repository1 = await githubPackage.getRepositoryForWorkdirPath(workdirPath1);
      await assert.async.strictEqual(githubPackage.getActiveRepository(), repository1);
      await assert.async.equal(githubPackage.getActiveProjectPath(), workdirPath1);
      await assert.async.isAbove(githubPackage.rerender.callCount, 0);

      // Remove repository for open file
      githubPackage.rerender.reset();
      project.setPaths([workdirPath2, nonRepositoryPath]);
      await assert.async.equal(githubPackage.getActiveProjectPath(), workdirPath1);
      await assert.async.isNull(githubPackage.getActiveRepository());
      await assert.async.isAbove(githubPackage.rerender.callCount, 0);

      githubPackage.rerender.reset();
      await workspace.open(path.join(workdirPath2, 'b.txt'));
      const repository2 = await githubPackage.getRepositoryForWorkdirPath(workdirPath2);
      await assert.async.strictEqual(githubPackage.getActiveRepository(), repository2);
      await assert.async.equal(githubPackage.getActiveProjectPath(), workdirPath2);
      await assert.async.isAbove(githubPackage.rerender.callCount, 0);

      githubPackage.rerender.reset();
      await workspace.open(path.join(nonRepositoryPath, 'c.txt'));
      await assert.async.isNull(githubPackage.getActiveRepository());
      await assert.async.equal(githubPackage.getActiveProjectPath(), nonRepositoryPath);
      await assert.async.isAbove(githubPackage.rerender.callCount, 0);
=======
    async function constructWith(projectPaths, initialPaths) {
      const realProjectPaths = await Promise.all(
        projectPaths.map(projectPath => getTempDir(projectPath)),
      );

      project.setPaths(realProjectPaths);
      const getLoadSettings1 = () => ({initialPaths});

      githubPackage1 = new GithubPackage(
        workspace, project, commandRegistry, notificationManager, tooltips, styles, config, confirm, getLoadSettings1,
      );
    }

    function assertAbsentLike() {
      const repository = githubPackage1.getActiveRepository();
      assert.isTrue(repository.isUndetermined());
      assert.isFalse(repository.showGitTabLoading());
      assert.isTrue(repository.showGitTabInit());
    }

    function assertLoadingLike() {
      const repository = githubPackage1.getActiveRepository();
      assert.isTrue(repository.isUndetermined());
      assert.isTrue(repository.showGitTabLoading());
      assert.isFalse(repository.showGitTabInit());
    }

    it('with no projects or initial paths begins with an absent-like undetermined context', async function() {
      await constructWith([], []);
      assertAbsentLike();
>>>>>>> cc524053
    });

    it('with one existing project begins with a loading-like undetermined context', async function() {
      await constructWith(['one'], []);
      assertLoadingLike();
    });

    it('with several existing projects begins with an absent-like undetermined context', async function() {
      await constructWith(['one', 'two'], []);
      assertAbsentLike();
    });

    it('with no projects but one initial path begins with a loading-like undetermined context', async function() {
      await constructWith([], ['one']);
      assertLoadingLike();
    });

    it('with no projects and several initial paths begins with an absent-like undetermined context', async function() {
      await constructWith([], ['one', 'two']);
      assertAbsentLike();
    });

    it('with one project and initial paths begins with a loading-like undetermined context', async function() {
      await constructWith(['one'], ['two', 'three']);
      assertLoadingLike();
    });

    it('with several projects and an initial path begins with an absent-like undetermined context', async function() {
      await constructWith(['one', 'two'], ['three']);
      assertAbsentLike();
    });
  });

  describe('activate()', function() {
    it('begins with an undetermined repository context', async function() {
      await contextUpdateAfter(() => githubPackage.activate());

      assert.isTrue(githubPackage.getActiveRepository().isUndetermined());
    });

    it('uses models from preexisting projects', async function() {
      const [workdirPath1, workdirPath2, nonRepositoryPath] = await Promise.all([
        cloneRepository('three-files'),
        cloneRepository('three-files'),
        getTempDir(),
      ]);
      project.setPaths([workdirPath1, workdirPath2, nonRepositoryPath]);

      await contextUpdateAfter(() => githubPackage.activate());

      assert.isTrue(contextPool.getContext(workdirPath1).isPresent());
      assert.isTrue(contextPool.getContext(workdirPath2).isPresent());
      assert.isTrue(contextPool.getContext(nonRepositoryPath).isPresent());

      assert.isTrue(githubPackage.getActiveRepository().isUndetermined());
    });

    it('uses an active model from a single preexisting project', async function() {
      const workdirPath = await cloneRepository('three-files');
      project.setPaths([workdirPath]);

      await contextUpdateAfter(() => githubPackage.activate());

      const context = contextPool.getContext(workdirPath);
      assert.isTrue(context.isPresent());

      assert.strictEqual(context.getRepository(), githubPackage.getActiveRepository());
      assert.strictEqual(context.getResolutionProgress(), githubPackage.getActiveResolutionProgress());
      assert.equal(githubPackage.getActiveWorkdir(), workdirPath);
    });

    it('uses an active model from a preexisting active pane item', async function() {
      const [workdirPath1, workdirPath2] = await Promise.all([
        cloneRepository('three-files'),
        cloneRepository('three-files'),
      ]);
      project.setPaths([workdirPath1, workdirPath2]);
      await workspace.open(path.join(workdirPath2, 'a.txt'));

      await contextUpdateAfter(() => githubPackage.activate());

      const context = contextPool.getContext(workdirPath2);
      assert.isTrue(context.isPresent());
      assert.strictEqual(context.getRepository(), githubPackage.getActiveRepository());
      assert.strictEqual(context.getResolutionProgress(), githubPackage.getActiveResolutionProgress());
      assert.equal(githubPackage.getActiveWorkdir(), workdirPath2);
    });

    it('uses an active model from serialized state', async function() {
      const [workdirPath1, workdirPath2, workdirPath3] = await Promise.all([
        cloneRepository('three-files'),
        cloneRepository('three-files'),
        cloneRepository('three-files'),
      ]);
      project.setPaths([workdirPath1, workdirPath2, workdirPath3]);

      await contextUpdateAfter(() => githubPackage.activate({
        activeRepositoryPath: workdirPath2,
        firstRun: false,
      }));

      const context = contextPool.getContext(workdirPath2);
      assert.isTrue(context.isPresent());
      assert.strictEqual(context.getRepository(), githubPackage.getActiveRepository());
      assert.strictEqual(context.getResolutionProgress(), githubPackage.getActiveResolutionProgress());
      assert.equal(githubPackage.getActiveWorkdir(), workdirPath2);
    });

    it('prefers the active model from an active pane item to serialized state', async function() {
      const [workdirPath1, workdirPath2] = await Promise.all([
        cloneRepository('three-files'),
        cloneRepository('three-files'),
      ]);
      project.setPaths([workdirPath1, workdirPath2]);
      await workspace.open(path.join(workdirPath2, 'b.txt'));

      await contextUpdateAfter(() => githubPackage.activate({
        activeRepositoryPath: workdirPath1,
      }));

      const context = contextPool.getContext(workdirPath2);
      assert.isTrue(context.isPresent());
      assert.strictEqual(context.getRepository(), githubPackage.getActiveRepository());
      assert.strictEqual(context.getResolutionProgress(), githubPackage.getActiveResolutionProgress());
      assert.equal(githubPackage.getActiveWorkdir(), workdirPath2);
    });

    it('prefers the active model from a single project to serialized state', async function() {
      const [workdirPath1, workdirPath2] = await Promise.all([
        cloneRepository('three-files'),
        cloneRepository('three-files'),
      ]);
      project.setPaths([workdirPath1]);

      await contextUpdateAfter(() => githubPackage.activate({
        activeRepositoryPath: workdirPath2,
      }));

      const context = contextPool.getContext(workdirPath1);
      assert.isTrue(context.isPresent());
      assert.strictEqual(context.getRepository(), githubPackage.getActiveRepository());
      assert.strictEqual(context.getResolutionProgress(), githubPackage.getActiveResolutionProgress());
      assert.equal(githubPackage.getActiveWorkdir(), workdirPath1);
    });

    it('restores the active resolution progress', async function() {
      // Repository with a merge conflict, repository without a merge conflict, path without a repository
      const workdirMergeConflict = await cloneRepository('merge-conflict');
      const workdirNoConflict = await cloneRepository('three-files');
      const nonRepositoryPath = fs.realpathSync(temp.mkdirSync());
      fs.writeFileSync(path.join(nonRepositoryPath, 'c.txt'));

      project.setPaths([workdirMergeConflict, workdirNoConflict, nonRepositoryPath]);
      await contextUpdateAfter(() => githubPackage.activate());

      // Open a file in the merge conflict repository.
      await workspace.open(path.join(workdirMergeConflict, 'modified-on-both-ours.txt'));
      await githubPackage.scheduleActiveContextUpdate();

      const resolutionMergeConflict = contextPool.getContext(workdirMergeConflict).getResolutionProgress();
      await assert.strictEqual(githubPackage.getActiveResolutionProgress(), resolutionMergeConflict);

      // Record some resolution progress to recall later
      resolutionMergeConflict.reportMarkerCount('modified-on-both-ours.txt', 3);

      // Open a file in the non-merge conflict repository.
      await workspace.open(path.join(workdirNoConflict, 'b.txt'));
      await githubPackage.scheduleActiveContextUpdate();

      const resolutionNoConflict = contextPool.getContext(workdirNoConflict).getResolutionProgress();
      assert.strictEqual(githubPackage.getActiveResolutionProgress(), resolutionNoConflict);
      assert.isTrue(githubPackage.getActiveResolutionProgress().isEmpty());

      // Open a file in the workdir with no repository.
      await workspace.open(path.join(nonRepositoryPath, 'c.txt'));
      await githubPackage.scheduleActiveContextUpdate();

      assert.isTrue(githubPackage.getActiveResolutionProgress().isEmpty());

      // Re-open a file in the merge conflict repository.
      await workspace.open(path.join(workdirMergeConflict, 'modified-on-both-theirs.txt'));
      await githubPackage.scheduleActiveContextUpdate();

      assert.strictEqual(githubPackage.getActiveResolutionProgress(), resolutionMergeConflict);
      assert.isFalse(githubPackage.getActiveResolutionProgress().isEmpty());
      assert.equal(githubPackage.getActiveResolutionProgress().getRemaining('modified-on-both-ours.txt'), 3);
    });
  });

  describe('when the project paths change', function() {
    it('adds new workdirs to the pool', async function() {
      const [workdirPath1, workdirPath2, workdirPath3] = await Promise.all([
        cloneRepository('three-files'),
        cloneRepository('three-files'),
        cloneRepository('three-files'),
      ]);

      project.setPaths([workdirPath1, workdirPath2]);
      await contextUpdateAfter(() => githubPackage.activate());

      assert.isTrue(contextPool.getContext(workdirPath1).isPresent());
      assert.isTrue(contextPool.getContext(workdirPath2).isPresent());
      assert.isFalse(contextPool.getContext(workdirPath3).isPresent());

      await contextUpdateAfter(() => project.setPaths([workdirPath1, workdirPath2, workdirPath3]));

      assert.isTrue(contextPool.getContext(workdirPath1).isPresent());
      assert.isTrue(contextPool.getContext(workdirPath2).isPresent());
      assert.isTrue(contextPool.getContext(workdirPath3).isPresent());
    });

    it('destroys contexts associated with the removed project folders', async function() {
      const [workdirPath1, workdirPath2, workdirPath3] = await Promise.all([
        cloneRepository('three-files'),
        cloneRepository('three-files'),
        cloneRepository('three-files'),
      ]);
      project.setPaths([workdirPath1, workdirPath2, workdirPath3]);
      await contextUpdateAfter(() => githubPackage.activate());

      const [repository1, repository2, repository3] = [workdirPath1, workdirPath2, workdirPath3].map(workdir => {
        return contextPool.getContext(workdir).getRepository();
      });

      sinon.stub(repository1, 'destroy');
      sinon.stub(repository2, 'destroy');
      sinon.stub(repository3, 'destroy');

      await contextUpdateAfter(() => project.removePath(workdirPath1));
      await contextUpdateAfter(() => project.removePath(workdirPath3));

      assert.equal(repository1.destroy.callCount, 1);
      assert.equal(repository3.destroy.callCount, 1);
      assert.isFalse(repository2.destroy.called);

      assert.isFalse(contextPool.getContext(workdirPath1).isPresent());
      assert.isFalse(contextPool.getContext(workdirPath3).isPresent());
      assert.isTrue(contextPool.getContext(workdirPath2).isPresent());
    });

    it('returns to an absent context when the last project folder is removed', async function() {
      const workdirPath = await cloneRepository('three-files');
      project.setPaths([workdirPath]);
      await contextUpdateAfter(() => githubPackage.activate());

      assert.isTrue(githubPackage.getActiveRepository().isLoading() || githubPackage.getActiveRepository().isPresent());

      await contextUpdateAfter(() => project.setPaths([]));

      assert.isTrue(githubPackage.getActiveRepository().isAbsent());
    });

    it('does not transition away from an absent guess when no project folders are present', async function() {
      await contextUpdateAfter(() => githubPackage.activate());

      assert.isTrue(githubPackage.getActiveRepository().isAbsentGuess());
    });
  });

  describe('when the active pane item changes', function() {
    it('becomes the active context', async function() {
      const [workdirPath1, workdirPath2] = await Promise.all([
        cloneRepository('three-files'),
        cloneRepository('three-files'),
      ]);
      project.setPaths([workdirPath1, workdirPath2]);

      await contextUpdateAfter(() => githubPackage.activate());

      const repository2 = contextPool.getContext(workdirPath2).getRepository();
      assert.isTrue(githubPackage.getActiveRepository().isUndetermined());

      await contextUpdateAfter(() => workspace.open(path.join(workdirPath2, 'b.txt')));

      assert.strictEqual(githubPackage.getActiveRepository(), repository2);
    });

    it('adds a new context if not in a project', async function() {
      const [workdirPath1, workdirPath2] = await Promise.all([
        cloneRepository('three-files'),
        cloneRepository('three-files'),
      ]);
      project.setPaths([workdirPath1]);

      await contextUpdateAfter(() => githubPackage.activate());

      assert.isFalse(contextPool.getContext(workdirPath2).isPresent());

      await contextUpdateAfter(() => workspace.open(path.join(workdirPath2, 'c.txt')));

      assert.equal(githubPackage.getActiveWorkdir(), workdirPath2);
      assert.isTrue(contextPool.getContext(workdirPath2).isPresent());
    });

    it('removes a context if not in a project', async function() {
      const [workdirPath1, workdirPath2] = await Promise.all([
        cloneRepository('three-files'),
        cloneRepository('three-files'),
      ]);
      project.setPaths([workdirPath1]);
      await contextUpdateAfter(() => githubPackage.activate());

      await contextUpdateAfter(() => workspace.open(path.join(workdirPath2, 'c.txt')));
      assert.isTrue(contextPool.getContext(workdirPath2).isPresent());

      await contextUpdateAfter(() => workspace.getActivePane().destroyActiveItem());
      assert.isFalse(contextPool.getContext(workdirPath2).isPresent());
    });
  });

  describe('scheduleActiveContextUpdate()', function() {
    beforeEach(function() {
      // Necessary since we skip activate()
      githubPackage.savedState = {};
      githubPackage.useLegacyPanels = !workspace.getLeftDock;
    });

    it('prefers the context of the active pane item', async function() {
      const [workdirPath1, workdirPath2, workdirPath3] = await Promise.all([
        cloneRepository('three-files'),
        cloneRepository('three-files'),
        cloneRepository('three-files'),
      ]);
      project.setPaths([workdirPath1]);
      await workspace.open(path.join(workdirPath2, 'a.txt'));

      await githubPackage.scheduleActiveContextUpdate({
        activeRepositoryPath: workdirPath3,
      });

      assert.equal(githubPackage.getActiveWorkdir(), workdirPath2);
    });

    it('uses an absent context when the active item is not in a git repository', async function() {
      const nonRepositoryPath = fs.realpathSync(temp.mkdirSync());
      const workdir = await cloneRepository('three-files');
      project.setPaths([nonRepositoryPath, workdir]);
      await writeFile(path.join(nonRepositoryPath, 'a.txt'), 'stuff');

      await workspace.open(path.join(nonRepositoryPath, 'a.txt'));

      await githubPackage.scheduleActiveContextUpdate();

      assert.isTrue(githubPackage.getActiveRepository().isAbsent());
    });

    it('uses the context of a single open project', async function() {
      const [workdirPath1, workdirPath2] = await Promise.all([
        cloneRepository('three-files'),
        cloneRepository('three-files'),
      ]);
      project.setPaths([workdirPath1]);

      await githubPackage.scheduleActiveContextUpdate({
        activeRepositoryPath: workdirPath2,
      });

      assert.equal(githubPackage.getActiveWorkdir(), workdirPath1);
    });

    it('uses an empty context with a single open project without a git workdir', async function() {
      const nonRepositoryPath = await getTempDir();
      project.setPaths([nonRepositoryPath]);

      await githubPackage.scheduleActiveContextUpdate();
      await githubPackage.getActiveRepository().getLoadPromise();

      assert.isTrue(contextPool.getContext(nonRepositoryPath).isPresent());
      assert.isTrue(githubPackage.getActiveRepository().isEmpty());
      assert.isFalse(githubPackage.getActiveRepository().isAbsent());
    });

    it('activates a saved context state', async function() {
      const [workdirPath1, workdirPath2] = await Promise.all([
        cloneRepository('three-files'),
        cloneRepository('three-files'),
      ]);
      project.setPaths([workdirPath1, workdirPath2]);

      await githubPackage.scheduleActiveContextUpdate({
        activeRepositoryPath: workdirPath2,
      });

      assert.equal(githubPackage.getActiveWorkdir(), workdirPath2);
    });

    it('falls back to keeping the context the same', async function() {
      const [workdirPath1, workdirPath2] = await Promise.all([
        cloneRepository('three-files'),
        cloneRepository('three-files'),
      ]);
      project.setPaths([workdirPath1, workdirPath2]);

      contextPool.set([workdirPath1, workdirPath2]);
      githubPackage.setActiveContext(contextPool.getContext(workdirPath1));

      await githubPackage.scheduleActiveContextUpdate();

      assert.equal(githubPackage.getActiveWorkdir(), workdirPath1);
    });

    it('discovers a context from an open subdirectory', async function() {
      const workdirPath = await cloneRepository('three-files');
      const projectPath = path.join(workdirPath, 'subdir-1');
      project.setPaths([projectPath]);

      await githubPackage.scheduleActiveContextUpdate();

      assert.equal(githubPackage.getActiveWorkdir(), workdirPath);
    });

    it('reverts to an empty context if the active repository is destroyed', async function() {
      const workdirPath = await cloneRepository('three-files');
      project.setPaths([workdirPath]);

      await githubPackage.scheduleActiveContextUpdate();

      assert.isTrue(contextPool.getContext(workdirPath).isPresent());
      const repository = contextPool.getContext(workdirPath).getRepository();

      repository.destroy();

      assert.isTrue(githubPackage.getActiveRepository().isAbsent());
    });

    // Don't worry about this on Windows as it's not a common op
    if (process.platform !== 'win32') {
      it('handles symlinked project paths', async function() {
        const workdirPath = await cloneRepository('three-files');
        const symlinkPath = fs.realpathSync(temp.mkdirSync()) + '-symlink';
        fs.symlinkSync(workdirPath, symlinkPath);
        project.setPaths([symlinkPath]);
        await workspace.open(path.join(symlinkPath, 'a.txt'));

        await githubPackage.scheduleActiveContextUpdate();
        await assert.async.isOk(githubPackage.getActiveRepository());
      });
    }
  });

  describe('when there is a change in the repository', function() {
    let workdirPath1, atomGitRepository1, repository1;
    let workdirPath2, atomGitRepository2, repository2;

    beforeEach(async function() {
      [workdirPath1, workdirPath2] = await Promise.all([
        cloneRepository('three-files'),
        cloneRepository('three-files'),
      ]);

      fs.writeFileSync(path.join(workdirPath1, 'c.txt'), 'ch-ch-ch-changes', 'utf8');
      fs.writeFileSync(path.join(workdirPath2, 'c.txt'), 'ch-ch-ch-changes', 'utf8');

      project.setPaths([workdirPath1, workdirPath2]);
      await githubPackage.activate();
      await until('change observers have started', () => {
        return [workdirPath1, workdirPath2].every(workdir => {
          return contextPool.getContext(workdir).getChangeObserver().isStarted();
        });
      });

      [atomGitRepository1, atomGitRepository2] = githubPackage.project.getRepositories();
      sinon.stub(atomGitRepository1, 'refreshStatus');
      sinon.stub(atomGitRepository2, 'refreshStatus');

      repository1 = contextPool.getContext(workdirPath1).getRepository();
      repository2 = contextPool.getContext(workdirPath2).getRepository();
      sinon.stub(repository1, 'refresh');
      sinon.stub(repository2, 'refresh');
    });

    it('refreshes the appropriate Repository and Atom GitRepository when a file is changed in workspace 1', async function() {
      if (process.platform === 'linux') {
        this.skip();
      }

      fs.writeFileSync(path.join(workdirPath1, 'a.txt'), 'some changes', 'utf8');

      await assert.async.isTrue(repository1.refresh.called);
      await assert.async.isTrue(atomGitRepository1.refreshStatus.called);
    });

    it('refreshes the appropriate Repository and Atom GitRepository when a file is changed in workspace 2', async function() {
      if (process.platform === 'linux') {
        this.skip();
      }

      fs.writeFileSync(path.join(workdirPath2, 'b.txt'), 'other changes', 'utf8');

      await assert.async.isTrue(repository2.refresh.called);
      await assert.async.isTrue(atomGitRepository2.refreshStatus.called);
    });

    it('refreshes the appropriate Repository and Atom GitRepository when a commit is made in workspace 1', async function() {
      await repository1.git.exec(['commit', '-am', 'commit in repository1']);

      await assert.async.isTrue(repository1.refresh.called);
      await assert.async.isTrue(atomGitRepository1.refreshStatus.called);
    });

    it('refreshes the appropriate Repository and Atom GitRepository when a commit is made in workspace 2', async function() {
      await repository2.git.exec(['commit', '-am', 'commit in repository2']);

      await assert.async.isTrue(repository2.refresh.called);
      await assert.async.isTrue(atomGitRepository2.refreshStatus.called);
    });
  });

  describe('createRepositoryForProjectPath()', function() {
    it('creates and sets a repository for the given project path', async function() {
      const nonRepositoryPath = await getTempDir();
      project.setPaths([nonRepositoryPath]);

      await contextUpdateAfter(() => githubPackage.activate());
      await githubPackage.getActiveRepository().getLoadPromise();

      assert.isTrue(githubPackage.getActiveRepository().isEmpty());
      assert.isFalse(githubPackage.getActiveRepository().isAbsent());

      await githubPackage.createRepositoryForProjectPath(nonRepositoryPath);

      assert.isTrue(githubPackage.getActiveRepository().isPresent());
      assert.strictEqual(
        githubPackage.getActiveRepository(),
        await contextPool.getContext(nonRepositoryPath).getRepository(),
      );
    });
  });
});<|MERGE_RESOLUTION|>--- conflicted
+++ resolved
@@ -7,7 +7,7 @@
 import {writeFile, getTempDir} from '../lib/helpers';
 import GithubPackage from '../lib/github-package';
 
-describe('GithubPackage', function() {
+describe.only('GithubPackage', function() {
   let atomEnv, workspace, project, commandRegistry, notificationManager, config, confirm, tooltips, styles;
   let getLoadSettings;
   let githubPackage, contextPool;
@@ -55,46 +55,6 @@
       }
     });
 
-<<<<<<< HEAD
-  describe('changing the project paths', function() {
-    it('updates the active repository and project path', async function() {
-      const workdirPath1 = await cloneRepository('three-files');
-      const workdirPath2 = await cloneRepository('three-files');
-      const nonRepositoryPath = fs.realpathSync(temp.mkdirSync());
-      sinon.spy(githubPackage, 'rerender');
-      fs.writeFileSync(path.join(nonRepositoryPath, 'c.txt'));
-      project.setPaths([workdirPath1, workdirPath2, nonRepositoryPath]);
-      fs.writeFileSync(path.join(workdirPath1, 'a.txt'), 'change 1', 'utf8');
-      await githubPackage.activate();
-      await assert.async.equal(githubPackage.rerender.callCount, 1);
-
-      githubPackage.rerender.reset();
-      await workspace.open(path.join(workdirPath1, 'a.txt'));
-      const repository1 = await githubPackage.getRepositoryForWorkdirPath(workdirPath1);
-      await assert.async.strictEqual(githubPackage.getActiveRepository(), repository1);
-      await assert.async.equal(githubPackage.getActiveProjectPath(), workdirPath1);
-      await assert.async.isAbove(githubPackage.rerender.callCount, 0);
-
-      // Remove repository for open file
-      githubPackage.rerender.reset();
-      project.setPaths([workdirPath2, nonRepositoryPath]);
-      await assert.async.equal(githubPackage.getActiveProjectPath(), workdirPath1);
-      await assert.async.isNull(githubPackage.getActiveRepository());
-      await assert.async.isAbove(githubPackage.rerender.callCount, 0);
-
-      githubPackage.rerender.reset();
-      await workspace.open(path.join(workdirPath2, 'b.txt'));
-      const repository2 = await githubPackage.getRepositoryForWorkdirPath(workdirPath2);
-      await assert.async.strictEqual(githubPackage.getActiveRepository(), repository2);
-      await assert.async.equal(githubPackage.getActiveProjectPath(), workdirPath2);
-      await assert.async.isAbove(githubPackage.rerender.callCount, 0);
-
-      githubPackage.rerender.reset();
-      await workspace.open(path.join(nonRepositoryPath, 'c.txt'));
-      await assert.async.isNull(githubPackage.getActiveRepository());
-      await assert.async.equal(githubPackage.getActiveProjectPath(), nonRepositoryPath);
-      await assert.async.isAbove(githubPackage.rerender.callCount, 0);
-=======
     async function constructWith(projectPaths, initialPaths) {
       const realProjectPaths = await Promise.all(
         projectPaths.map(projectPath => getTempDir(projectPath)),
@@ -125,7 +85,6 @@
     it('with no projects or initial paths begins with an absent-like undetermined context', async function() {
       await constructWith([], []);
       assertAbsentLike();
->>>>>>> cc524053
     });
 
     it('with one existing project begins with a loading-like undetermined context', async function() {
