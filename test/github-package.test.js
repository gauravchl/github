--- conflicted
+++ resolved
@@ -8,23 +8,15 @@
 import GithubPackage from '../lib/github-package'
 
 describe('GithubPackage', () => {
-<<<<<<< HEAD
   let atomEnv, workspace, project, commandRegistry, viewRegistry, githubPackage
-=======
-  let atomEnv, workspace, project, commandRegistry, githubPackage
->>>>>>> df0c8d1e
 
   beforeEach(async () => {
     atomEnv = global.buildAtomEnvironment()
     workspace = atomEnv.workspace
     project = atomEnv.project
     commandRegistry = atomEnv.commands
-<<<<<<< HEAD
     viewRegistry = atomEnv.views
     githubPackage = new GithubPackage(workspace, project, atomEnv.commands)
-=======
-    githubPackage = new GithubPackage(workspace, project, commandRegistry)
->>>>>>> df0c8d1e
   })
 
   afterEach(() => {
@@ -42,12 +34,8 @@
       await workspace.open(path.join(workdirPath1, 'a.txt'))
       await githubPackage.activate()
       assert.equal(githubPackage.getActiveRepository(), await githubPackage.repositoryForWorkdirPath(workdirPath1))
-<<<<<<< HEAD
-      assert.equal(githubPackage.commitPanelView.repository, githubPackage.getActiveRepository())
-      assert.equal(githubPackage.statusBarView.repository, githubPackage.getActiveRepository())
-=======
-      assert.equal(githubPackage.gitPanelController.repository, githubPackage.getActiveRepository())
->>>>>>> df0c8d1e
+      assert.equal(githubPackage.gitPanelController.repository, githubPackage.getActiveRepository())
+      assert.equal(githubPackage.statusBarView.repository, githubPackage.getActiveRepository())
     })
   })
 
@@ -61,22 +49,14 @@
       await workspace.open(path.join(workdirPath1, 'a.txt'))
       await githubPackage.didChangeProjectPaths()
       assert.equal(githubPackage.getActiveRepository(), await githubPackage.repositoryForWorkdirPath(workdirPath1))
-<<<<<<< HEAD
-      assert.equal(githubPackage.commitPanelView.repository, githubPackage.getActiveRepository())
-      assert.equal(githubPackage.statusBarView.repository, githubPackage.getActiveRepository())
-=======
-      assert.equal(githubPackage.gitPanelController.repository, githubPackage.getActiveRepository())
->>>>>>> df0c8d1e
+      assert.equal(githubPackage.gitPanelController.repository, githubPackage.getActiveRepository())
+      assert.equal(githubPackage.statusBarView.repository, githubPackage.getActiveRepository())
 
       project.setPaths([workdirPath2])
       await githubPackage.didChangeProjectPaths()
       assert.equal(githubPackage.getActiveRepository(), await githubPackage.repositoryForWorkdirPath(workdirPath2))
-<<<<<<< HEAD
-      assert.equal(githubPackage.commitPanelView.repository, githubPackage.getActiveRepository())
-      assert.equal(githubPackage.statusBarView.repository, githubPackage.getActiveRepository())
-=======
-      assert.equal(githubPackage.gitPanelController.repository, githubPackage.getActiveRepository())
->>>>>>> df0c8d1e
+      assert.equal(githubPackage.gitPanelController.repository, githubPackage.getActiveRepository())
+      assert.equal(githubPackage.statusBarView.repository, githubPackage.getActiveRepository())
     })
 
     it('destroys all the repositories associated with the removed project folders', async () => {
@@ -113,22 +93,14 @@
       await workspace.open(path.join(workdirPath1, 'a.txt'))
       await githubPackage.didChangeActivePaneItem()
       assert.equal(githubPackage.getActiveRepository(), await githubPackage.repositoryForWorkdirPath(workdirPath1))
-<<<<<<< HEAD
-      assert.equal(githubPackage.commitPanelView.repository, githubPackage.getActiveRepository())
-      assert.equal(githubPackage.statusBarView.repository, githubPackage.getActiveRepository())
-=======
-      assert.equal(githubPackage.gitPanelController.repository, githubPackage.getActiveRepository())
->>>>>>> df0c8d1e
+      assert.equal(githubPackage.gitPanelController.repository, githubPackage.getActiveRepository())
+      assert.equal(githubPackage.statusBarView.repository, githubPackage.getActiveRepository())
 
       await workspace.open(path.join(workdirPath2, 'b.txt'))
       await githubPackage.didChangeActivePaneItem()
       assert.equal(githubPackage.getActiveRepository(), await githubPackage.repositoryForWorkdirPath(workdirPath2))
-<<<<<<< HEAD
-      assert.equal(githubPackage.commitPanelView.repository, githubPackage.getActiveRepository())
-      assert.equal(githubPackage.statusBarView.repository, githubPackage.getActiveRepository())
-=======
-      assert.equal(githubPackage.gitPanelController.repository, githubPackage.getActiveRepository())
->>>>>>> df0c8d1e
+      assert.equal(githubPackage.gitPanelController.repository, githubPackage.getActiveRepository())
+      assert.equal(githubPackage.statusBarView.repository, githubPackage.getActiveRepository())
     })
   })
 
@@ -215,7 +187,7 @@
   })
 
   describe('when the changed files label in the status bar is clicked', () => {
-    it('shows/hides the CommitPanel', async () => {
+    it('shows/hides the git panel', async () => {
       const workdirPath = copyRepositoryDir()
       project.setPaths([workdirPath])
       await workspace.open(path.join(workdirPath, 'a.txt'))
@@ -231,21 +203,21 @@
     })
   })
 
-  describe('when the git:toggle-commit-panel command is dispatched', () => {
-    it('shows/hides the CommitPanel', async () => {
+  describe('when the git:toggle-git-panel command is dispatched', () => {
+    it('shows/hides the git panel', async () => {
       const workspaceElement = viewRegistry.getView(workspace)
       const workdirPath = copyRepositoryDir()
       project.setPaths([workdirPath])
       await workspace.open(path.join(workdirPath, 'a.txt'))
       await githubPackage.activate()
 
-      commandRegistry.dispatch(workspaceElement, 'git:toggle-commit-panel')
-      assert.equal(workspace.getRightPanels().length, 1)
-
-      commandRegistry.dispatch(workspaceElement, 'git:toggle-commit-panel')
+      commandRegistry.dispatch(workspaceElement, 'git:toggle-git-panel')
+      assert.equal(workspace.getRightPanels().length, 1)
+
+      commandRegistry.dispatch(workspaceElement, 'git:toggle-git-panel')
       assert.equal(workspace.getRightPanels().length, 0)
 
-      commandRegistry.dispatch(workspaceElement, 'git:toggle-commit-panel')
+      commandRegistry.dispatch(workspaceElement, 'git:toggle-git-panel')
       assert.equal(workspace.getRightPanels().length, 1)
     })
   })
