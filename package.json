{
  "name": "github",
  "main": "./lib/index",
  "version": "0.15.0",
  "description": "GitHub integration",
  "repository": "https://github.com/atom/github",
  "license": "MIT",
  "scripts": {
    "test": "atom --test test",
    "lint": "eslint --max-warnings 0 test lib",
    "fetch-schema": "node script/fetch-schema",
    "relay": "relay-compiler --src ./lib --schema graphql/schema.graphql"
  },
  "engines": {
    "atom": ">=1.18.0"
  },
  "atomTestRunner": "./test/runner",
  "atomTranspilers": [
    {
      "glob": "{lib,test}/**/*.js",
      "transpiler": "atom-babel6-transpiler",
      "options": {
        "cacheKeyFiles": [
          "package.json",
          ".babelrc",
          "assert-messages-plugin.js",
          "graphql/schema.graphql"
        ]
      }
    }
  ],
  "dependencies": {
    "atom-babel6-transpiler": "1.1.3",
    "babel-generator": "6.26.1",
    "babel-plugin-chai-assert-async": "0.1.0",
    "babel-plugin-relay": "1.6.0",
    "babel-plugin-transform-class-properties": "6.24.1",
    "babel-plugin-transform-es2015-modules-commonjs": "6.26.2",
    "babel-plugin-transform-object-rest-spread": "6.26.0",
    "babel-preset-react": "6.24.1",
    "classnames": "2.2.5",
    "compare-sets": "1.0.1",
    "dugite": "1.64.0",
    "event-kit": "2.5.0",
    "fs-extra": "4.0.3",
    "graphql": "0.13.2",
    "keytar": "4.2.1",
    "lodash.memoize": "4.1.2",
    "moment": "2.22.1",
    "prop-types": "15.6.1",
<<<<<<< HEAD
    "react": "16.4.0",
    "react-dom": "16.3.2",
=======
    "react": "16.3.2",
    "react-dom": "16.4.0",
>>>>>>> fbe69642
    "react-relay": "1.6.0",
    "react-select": "1.2.1",
    "relay-runtime": "1.6.0",
    "temp": "0.8.3",
    "tinycolor2": "1.4.1",
    "tree-kill": "1.2.0",
    "what-the-diff": "0.4.0",
    "what-the-status": "1.0.3",
    "yubikiri": "1.0.0"
  },
  "devDependencies": {
    "atom-mocha-test-runner": "1.2.0",
    "babel-eslint": "8.2.3",
    "chai": "4.1.2",
    "chai-as-promised": "7.1.1",
    "dedent-js": "1.0.1",
    "electron-devtools-installer": "2.2.4",
    "enzyme": "3.3.0",
    "enzyme-adapter-react-16": "1.1.1",
    "eslint": "4.19.1",
    "eslint-config-fbjs-opensource": "1.0.0",
    "hock": "1.3.2",
    "lodash.isequal": "4.5.0",
    "mkdirp": "0.5.1",
    "mocha-appveyor-reporter": "0.4.0",
    "mocha-junit-and-console-reporter": "1.6.0",
    "mocha-stress": "1.0.0",
    "node-fetch": "2.1.2",
    "relay-compiler": "1.6.0",
    "sinon": "5.0.6",
    "test-until": "1.1.1"
  },
  "consumedServices": {
    "status-bar": {
      "versions": {
        "^1.0.0": "consumeStatusBar"
      }
    }
  },
  "configSchema": {
    "keyboardNavigationDelay": {
      "type": "number",
      "default": 300,
      "description": "How long to wait before showing a diff view after navigating to an entry with the keyboard"
    },
    "viewChangesForCurrentFileDiffPaneSplitDirection": {
      "type": "string",
      "default": "none",
      "enum": [
        "none",
        "right",
        "down"
      ],
      "title": "Direction to open diff pane",
      "description": "Direction to split the active pane when showing diff associated with open file. If 'none', the results will be shown in the active pane."
    },
    "gitDiagnostics": {
      "type": "boolean",
      "default": false,
      "description": "Write detailed diagnostic information about git operations to the console"
    },
    "filesystemEventDiagnostics": {
      "type": "boolean",
      "default": false,
      "description": "Trace observed filesystem events to the console"
    },
    "performanceMask": {
      "type": "array",
      "default": [
        ".*"
      ],
      "items": {
        "type": "string"
      },
      "description": "Performance event stream patterns to capture"
    },
    "performanceToConsole": {
      "type": "boolean",
      "default": false,
      "description": "Log performance data to the console"
    },
    "performanceToDirectory": {
      "type": "string",
      "default": "",
      "description": "Log performance data to JSON files in a directory"
    },
    "performanceToProfile": {
      "type": "boolean",
      "default": false,
      "description": "Capture CPU profiles"
    },
    "automaticCommitMessageWrapping": {
      "type": "boolean",
      "default": true,
      "description": "Hard wrap commit message body in commit box to 72 characters. Does not apply to expanded commit editors, where message formatting is preserved."
    },
    "graphicalConflictResolution": {
      "type": "boolean",
      "default": true,
      "description": "Resolve merge conflicts with in-editor controls"
    }
  },
  "deserializers": {
    "GitTimingsView": "createGitTimingsView",
    "IssueishPaneItem": "createIssueishPaneItemStub",
    "GitDockItem": "createDockItemStub",
    "GithubDockItem": "createDockItemStub",
    "FilePatchControllerStub": "createFilePatchControllerStub"
  }
}<|MERGE_RESOLUTION|>--- conflicted
+++ resolved
@@ -48,13 +48,8 @@
     "lodash.memoize": "4.1.2",
     "moment": "2.22.1",
     "prop-types": "15.6.1",
-<<<<<<< HEAD
     "react": "16.4.0",
-    "react-dom": "16.3.2",
-=======
-    "react": "16.3.2",
     "react-dom": "16.4.0",
->>>>>>> fbe69642
     "react-relay": "1.6.0",
     "react-select": "1.2.1",
     "relay-runtime": "1.6.0",
