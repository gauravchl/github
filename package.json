--- conflicted
+++ resolved
@@ -51,12 +51,7 @@
     "react-dom": "16.3.2",
     "react-relay": "1.6.0",
     "react-select": "1.2.1",
-<<<<<<< HEAD
-    "relay-compiler": "1.6.0",
     "relay-runtime": "1.6.0",
-=======
-    "relay-runtime": "1.4.1",
->>>>>>> 291d01d0
     "temp": "0.8.3",
     "tinycolor2": "1.4.1",
     "tree-kill": "1.2.0",
@@ -83,7 +78,7 @@
     "mocha-junit-and-console-reporter": "1.6.0",
     "mocha-stress": "1.0.0",
     "node-fetch": "2.1.2",
-    "relay-compiler": "1.4.1",
+    "relay-compiler": "1.6.0",
     "sinon": "5.0.2",
     "test-until": "1.1.1"
   },
