{
  "name": "github",
  "main": "./lib/index",
  "version": "0.0.0",
  "description": "GitHub integration",
  "repository": "https://github.com/atom/github",
  "license": "MIT",
  "engines": {
    "atom": ">=1.0.0 <2.0.0"
  },
  "scripts": {
    "test": "apm test",
    "lint": "eslint spec lib"
  },
  "atomTestRunner": "./test/runner",
  "dependencies": {
    "diff": "2.2.2",
    "etch": "0.6.0",
    "multi-list-selection": "^0.1.1",
<<<<<<< HEAD
    "nsfw": "1.0.12",
    "recursive-readdir": "^2.0.0"
=======
    "nodegit": "0.14.1",
    "nsfw": "1.0.12"
>>>>>>> 6e736906
  },
  "devDependencies": {
    "atom-mocha-test-runner": "0.2.2",
    "babel-eslint": "^6.0.4",
    "chai": "^3.5.0",
    "dedent-js": "^1.0.1",
    "eslint": "2.10.2",
    "eslint-config-standard": "^5.2.0",
    "eslint-plugin-babel": "^3.2.0",
    "eslint-plugin-flow-vars": "^0.4.0",
    "eslint-plugin-flowtype": "^2.2.7",
    "eslint-plugin-promise": "^1.1.0",
    "eslint-plugin-react": "^5.0.1",
    "eslint-plugin-standard": "^1.3.2",
    "fs-extra": "^0.30.0",
    "sinon": "^1.17.4",
    "temp": "^0.8.3"
  },
  "consumedServices": {
    "status-bar": {
      "versions": {
        "1.0.0": "consumeStatusBar"
      }
    }
  }
}<|MERGE_RESOLUTION|>--- conflicted
+++ resolved
@@ -17,13 +17,9 @@
     "diff": "2.2.2",
     "etch": "0.6.0",
     "multi-list-selection": "^0.1.1",
-<<<<<<< HEAD
+    "nodegit": "0.14.1",
     "nsfw": "1.0.12",
     "recursive-readdir": "^2.0.0"
-=======
-    "nodegit": "0.14.1",
-    "nsfw": "1.0.12"
->>>>>>> 6e736906
   },
   "devDependencies": {
     "atom-mocha-test-runner": "0.2.2",
